import asyncio
from bs4 import BeautifulSoup
import email
import functools
import imaplib
import json
import logging
import random
import re
import requests
import time
from typing import List
import uuid

import scrypted_arlo_go
from scrypted_arlo_go import _scrypted_arlo_go

import scrypted_sdk
from scrypted_sdk import ScryptedDeviceBase
from scrypted_sdk.types import Setting, SettingValue, Settings, DeviceProvider, ScryptedInterface

from .arlo import Arlo, NO_MFA
from .arlo.arlo_async import change_stream_class
from .arlo.logging import logger as arlo_lib_logger
from .arlo.mdns import AsyncBrowser
from .logging import ScryptedDeviceLoggerMixin, EXTRA_VERBOSE
from .util import BackgroundTaskMixin, async_print_exception_guard
from .base import ArloDeviceBase
from .basestation import ArloBasestation
from .camera import ArloCamera
from .doorbell import ArloDoorbell
from .smss import ArloSecurityModeSecuritySystem


class ArloProvider(ScryptedDeviceBase, Settings, DeviceProvider, ScryptedDeviceLoggerMixin, BackgroundTaskMixin):
    arlo_cameras = None
    arlo_basestations = None
    arlo_smss = None
    all_device_ids: set = set()
    _arlo_mfa_code = None
    scrypted_devices = None
    _arlo: Arlo = None
    _arlo_mfa_complete_auth = None
    device_discovery_lock: asyncio.Lock = None
    _device_discovery_promise: asyncio.Future = None

    plugin_verbosity_choices = {
        "Normal": logging.INFO,
        "Verbose": logging.DEBUG,
        "Extra Verbose": EXTRA_VERBOSE,
    }

    arlo_transport_choices = ["MQTT", "SSE"]

    mfa_strategy_choices = ["Manual", "IMAP"]

    def __init__(self, nativeId: str = None) -> None:
        super().__init__(nativeId=nativeId)
        self.logger_name = "Provider"

        self.arlo_cameras = {}
        self.arlo_basestations = {}
        self.arlo_smss = {}
        self.scrypted_devices = {}
        self.imap = None
        self.imap_signal = None
        self.imap_skip_emails = None
        self.manual_mfa_signal = None
        self.device_discovery_lock = asyncio.Lock()

        self.propagate_verbosity()
        self.propagate_transport()

        def load(self: ArloProvider):
            if self.stop_plugin:
                self.logger.info("Plugin has been stopped. Will not initialize Arlo client.")
                self.logger.info("To re-enable the plugin, uncheck the 'Stop Arlo Plugin' setting.")
                return
            if self.mfa_strategy == "IMAP":
                self.initialize_imap()
            else:
                arlo_init = self.arlo
                if arlo_init is not None:
                    self.initialize_manual_mfa_loop()

        asyncio.get_event_loop().call_soon(load, self)
        self.create_task(self.onDeviceEvent(ScryptedInterface.Settings.value, None))

    def print(self, *args, **kwargs) -> None:
        """Overrides the print() from ScryptedDeviceBase to avoid double-printing in the main plugin console."""
        print(*args, **kwargs)

    @property
    def arlo_username(self) -> str:
        return self.storage.getItem("arlo_username")

    @property
    def arlo_password(self) -> str:
        return self.storage.getItem("arlo_password")

    @property
    def arlo_device_id(self) -> str:
        device_id = self.storage.getItem("arlo_device_id")
        if device_id is None:
            device_id = str(uuid.uuid4())
            self.storage.setItem("arlo_device_id", device_id)
        return device_id

    @property
    def arlo_public_key(self) -> str:
        public_key = self.storage.getItem("arlo_public_key")
        if public_key is None:
            self._gen_arlo_keypair()
            public_key = self.storage.getItem("arlo_public_key")
        return public_key

    @property
    def arlo_private_key(self) -> str:
        private_key = self.storage.getItem("arlo_private_key")
        if private_key is None:
            self._gen_arlo_keypair()
            private_key = self.storage.getItem("arlo_private_key")
        return private_key

    def _gen_arlo_keypair(self) -> tuple:
        keys = scrypted_arlo_go.KeysOutput(handle=_scrypted_arlo_go.scrypted_arlo_go_GenerateRSAKeys(2048))
        public_key, private_key = keys.PublicPEM, keys.PrivatePEM
        self.storage.setItem("arlo_public_key", public_key)
        self.storage.setItem("arlo_private_key", private_key)
        return public_key, private_key

    @property
    def arlo_auth_headers(self) -> str:
        return self.storage.getItem("arlo_auth_headers")

    @property
    def arlo_cookies(self) -> str:
        return self.storage.getItem("arlo_cookies")

    @property
    def arlo_user_id(self) -> str:
        return self.storage.getItem("arlo_user_id")

    @property
    def arlo_transport(self) -> str:
        # return "SSE"
        # This code is here for posterity, however it looks that as of 06/01/2023
        # Arlo has disabled the MQTT backend
        # Re-enabled and working again as of 12/15/2023
        transport = self.storage.getItem("arlo_transport")
        if transport is None or transport not in ArloProvider.arlo_transport_choices:
            transport = "SSE"
            self.storage.setItem("arlo_transport", transport)
        return transport

    @property
    def plugin_verbosity(self) -> str:
        verbosity = self.storage.getItem("plugin_verbosity")
        if verbosity is None or verbosity not in ArloProvider.plugin_verbosity_choices:
            verbosity = "Normal"
            self.storage.setItem("plugin_verbosity", verbosity)
        return verbosity

    @property
    def mfa_strategy(self) -> str:
        strategy = self.storage.getItem("mfa_strategy")
        if strategy is None or strategy not in ArloProvider.mfa_strategy_choices:
            strategy = "Manual"
            self.storage.setItem("mfa_strategy", strategy)
        return strategy

    @property
    def refresh_interval(self) -> int:
        interval = self.storage.getItem("refresh_interval")
        if interval is None:
            interval = 90
            self.storage.setItem("refresh_interval", interval)
        return int(interval)

    @property
    def imap_mfa_host(self) -> str:
        return self.storage.getItem("imap_mfa_host")

    @property
    def imap_mfa_port(self) -> int:
        port = self.storage.getItem("imap_mfa_port")
        if port is None:
            port = 993
            self.storage.setItem("imap_mfa_port", port)
        return int(port)

    @property
    def imap_mfa_username(self) -> str:
        return self.storage.getItem("imap_mfa_username")

    @property
    def imap_mfa_password(self) -> str:
        return self.storage.getItem("imap_mfa_password")

    @property
    def imap_mfa_sender(self) -> str:
        sender = self.storage.getItem("imap_mfa_sender")
        if sender is None or sender == "":
            sender = "do_not_reply@arlo.com"
            self.storage.setItem("imap_mfa_sender", sender)
        return sender

    @property
    def imap_mfa_interval(self) -> int:
        interval = self.storage.getItem("imap_mfa_interval")
        if interval is None:
            interval = 10
            self.storage.setItem("imap_mfa_interval", interval)
        if int(interval) > 13:
            interval = 13
            self.storage.setItem("imap_mfa_interval", interval)
        return int(interval)

    @property
    def imap_mfa_use_local_index(self) -> bool:
        use_local_index = self.storage.getItem("imap_mfa_use_local_index")
        if use_local_index is None:
            use_local_index = False
            self.storage.setItem("imap_mfa_use_local_index", use_local_index)
        return use_local_index

    @property
    def last_mfa(self) -> int: # not exposed to settings
        last_mfa = self.storage.getItem("last_mfa")
        if last_mfa is None:
            last_mfa = 0
            self.storage.setItem("last_mfa", last_mfa)
        return int(last_mfa)

    @last_mfa.setter
    def last_mfa(self, value: int):
        self.storage.setItem("last_mfa", value)

    @property
    def hidden_devices(self) -> List[str]:
        hidden = self.storage.getItem("hidden_devices")
        if hidden is None:
            hidden = []
            self.storage.setItem("hidden_devices", hidden)
        return hidden

    @property
    def hidden_device_ids(self) -> List[str]:
        ids = []
        for id in self.hidden_devices:
            m = re.match(r".*\((.*)\)$", id)
            if m is not None:
                ids.append(m.group(1))
        return ids

    @property
    def mode_enabled(self) -> bool:
        securitymode = self.storage.getItem("mode_enabled")
        if securitymode is None:
            securitymode = False
            self.storage.setItem("mode_enabled", securitymode)
        return securitymode

    @property
    def one_location(self) -> bool:
        one_location = self.storage.getItem("one_location")
        if one_location is None:
            one_location = False
            self.storage.setItem("one_location", one_location)
        return one_location

    @property
    def mdns_services(self) -> dict:
        return self.storage.getItem("mdns_services")

    @property
    def stop_plugin(self) -> bool:
        try:
            stop_plugin = self.storage.getItem("stop_plugin")
            if stop_plugin is None:
                stop_plugin = False
                self.storage.setItem("stop_plugin", stop_plugin)
            return stop_plugin
        except Exception as e:
            self.logger.warn("Could not get stop_plugin setting: {e}")
            return False

    @property
    def arlo(self) -> Arlo:
        if self._arlo is not None:
            if self._arlo_mfa_complete_auth is NO_MFA:
                self.logger.info("Arlo MFA skipped")
                self._arlo_mfa_complete_auth = None
                self._arlo_mfa_code = None

                self.storage.setItem("arlo_auth_headers", json.dumps(dict(self._arlo.request.session.headers.items())))
                self.storage.setItem("arlo_cookies", self._arlo.request.dumps_cookies())
                self.storage.setItem("arlo_user_id", self._arlo.user_id)

                self.create_task(self.do_arlo_setup())
            elif self._arlo_mfa_complete_auth is not None:
                if not self._arlo_mfa_code:
                    return None

                self.logger.info("Completing Arlo MFA...")
                try:
                    self._arlo_mfa_complete_auth(self._arlo_mfa_code)
                finally:
                    self._arlo_mfa_complete_auth = None
                    self._arlo_mfa_code = None
                self.logger.info("Arlo MFA done")

                self.storage.setItem("arlo_auth_headers", json.dumps(dict(self._arlo.request.session.headers.items())))
                self.storage.setItem("arlo_cookies", self._arlo.request.dumps_cookies())
                self.storage.setItem("arlo_user_id", self._arlo.user_id)

                self.create_task(self.do_arlo_setup())

            return self._arlo

        if not self.arlo_username or not self.arlo_password:
            return None

        self.logger.info("Trying to initialize Arlo client...")
        try:
<<<<<<< HEAD
            self._arlo = Arlo(self.arlo_username, self.arlo_password, self.arlo_device_id)
            headers = self.arlo_auth_headers
=======
            self._arlo = Arlo(self.arlo_username, self.arlo_password)
>>>>>>> a181d4d0
            cookies = self.arlo_cookies
            self._arlo_mfa_complete_auth = self._arlo.LoginMFA(cookies=cookies)
            if self._arlo_mfa_complete_auth is NO_MFA:
                self.logger.info(f"Initialized Arlo client")
                # go back to the top of the function to complete the login
                return self.arlo
            else:
                self.logger.info(f"Initialized Arlo client, waiting for MFA code")
            return None
        except Exception:
            self.logger.exception("Error initializing Arlo client")
            self._arlo = None
            self._arlo_mfa_complete_auth = None
            self._arlo_mfa_code = None
            raise

    async def do_arlo_setup(self) -> None:
        try:
            await self.mdns()
            await self.discover_devices()
            await self.arlo.Subscribe([
                (self.arlo_basestations[camera["parentId"]], camera) for camera in self.arlo_cameras.values()
            ])
            await self.create_devices()

            self.arlo.event_stream.set_refresh_interval(self.refresh_interval)
        except requests.exceptions.HTTPError:
            self.logger.exception("Error logging in")
            self.logger.error("Will retry with fresh login")
            self._arlo = None
            self._arlo_mfa_code = None
            self.storage.setItem("arlo_auth_headers", None)
            self.storage.setItem("arlo_cookies", None)
            _ = self.arlo
        except Exception:
            self.logger.exception("Error logging in")

    def invalidate_arlo_client(self) -> None:
        if self._arlo is not None:
            self._arlo.Unsubscribe()
        self.exit_manual_mfa()
        self._arlo = None
        self._arlo_mfa_code = None
        self._arlo_mfa_complete_auth = None
        self.storage.setItem("arlo_auth_headers", "")
        self.storage.setItem("arlo_cookies", "")
        self.storage.setItem("arlo_user_id", "")

    def get_current_log_level(self) -> int:
        return ArloProvider.plugin_verbosity_choices[self.plugin_verbosity]

    def propagate_verbosity(self) -> None:
        self.print(f"Setting plugin verbosity to {self.plugin_verbosity}")
        log_level = self.get_current_log_level()
        self.logger.setLevel(log_level)
        for _, device in self.scrypted_devices.items():
            device.logger.setLevel(log_level)
        arlo_lib_logger.setLevel(log_level)

    def propagate_transport(self) -> None:
        self.print(f"Setting plugin transport to {self.arlo_transport}")
        change_stream_class(self.arlo_transport)

    def initialize_manual_mfa_loop(self) -> None:
        self.exit_manual_mfa()
        self.manual_mfa_signal = asyncio.Queue()
        self.create_task(self.manual_mfa_loop())

    async def manual_mfa_loop(self) -> None:
        max_duration = 14 * 24 * 60 * 60
        manual_mfa_signal = self.manual_mfa_signal
        if time.time() - self.last_mfa > max_duration:
            self.last_mfa = time.time()
        self.logger.info(f"Starting manual refresh loop {id(manual_mfa_signal)}")
        while True:
            # continue by sleeping/waiting for a signal
            # 60 minutes, +/- a random amount of time
            interval = 60 * 60 + random.randint(-300, 300)
            signal_task = asyncio.create_task(manual_mfa_signal.get())

            # wait until either we receive a signal or the refresh interval expires
            sleep_task = asyncio.create_task(asyncio.sleep(interval))
            done, pending = await asyncio.wait([signal_task, sleep_task], return_when=asyncio.FIRST_COMPLETED)
            for task in pending:
                task.cancel()

            done_task = done.pop()
            if done_task is signal_task and done_task.result() is None:
                # exit signal received
                self.logger.info(f"Exiting manual refresh loop {id(manual_mfa_signal)}")
                return

            if time.time() - self.last_mfa > max_duration:
                self.logger.info("Clearing cookies to force re-authentication")
                self.storage.setItem("arlo_cookies", "")

            old_arlo = self._arlo
            self._arlo = None

            try:
                arlo_init = self.arlo
            except Exception:
                self.logger.exception("Unrecoverable login error")
                self.logger.error("Will request a plugin restart")
                await scrypted_sdk.deviceManager.requestRestart()
                return

            if arlo_init is None:
                self.logger.info("Manual MFA token required")
                return
            else:
                if old_arlo:
                    old_arlo.Unsubscribe()
                _ = self.arlo

    def exit_manual_mfa(self) -> None:
        if self.manual_mfa_signal:
            self.manual_mfa_signal.put_nowait(None)
        self.manual_mfa_signal = None

    def initialize_imap(self, try_count=1) -> None:
        if not self.imap_mfa_host or not self.imap_mfa_port or \
            not self.imap_mfa_username or not self.imap_mfa_password or \
            not self.imap_mfa_interval:
            return

        self.exit_imap()
        try:
            self.logger.info(f"Trying connect to IMAP (attempt {try_count})")
            self.imap = imaplib.IMAP4_SSL(self.imap_mfa_host, port=self.imap_mfa_port)

            res, _ = self.imap.login(self.imap_mfa_username, self.imap_mfa_password)
            if res.lower() != "ok":
                raise Exception(f"IMAP login failed: {res}")
            res, _ = self.imap.select(mailbox="INBOX", readonly=True)
            if res.lower() != "ok":
                raise Exception(f"IMAP failed to fetch INBOX: {res}")

            # fetch existing arlo emails so we skip them going forward
            self.imap.check()
            if self.imap_mfa_use_local_index:
                res, self.imap_skip_emails = self.imap.search(None, 'ALL')
            else:
                res, self.imap_skip_emails = self.imap.search(None, "FROM", self.imap_mfa_sender)
            if res.lower() != "ok":
                raise Exception(f"IMAP failed to fetch old Arlo emails: {res}")
        except Exception:
            self.logger.exception("IMAP initialization error")

            if try_count >= 10:
                self.logger.error("Tried to connect to IMAP too many times. Will request a plugin restart.")
                self.create_task(scrypted_sdk.deviceManager.requestRestart())

            asyncio.get_event_loop().call_later(try_count*try_count, functools.partial(self.initialize_imap, try_count=try_count+1))
        else:
            self.logger.info("Connected to IMAP")
            self.imap_signal = asyncio.Queue()
            self.create_task(self.imap_relogin_loop())

    def exit_imap(self) -> None:
        if self.imap_signal:
            self.imap_signal.put_nowait(None)
        self.imap_signal = None
        self.imap_skip_emails = None
        self.imap = None

    async def imap_relogin_loop(self) -> None:
        imap_signal = self.imap_signal
        self.logger.info(f"Starting IMAP refresh loop {id(imap_signal)}")
        while True:
            self.logger.info("Performing IMAP login flow")

            # save old client and details in case of error
            old_arlo = self._arlo
            old_headers = self.storage.getItem("arlo_auth_headers")
            old_cookies = self.storage.getItem("arlo_cookies")
            old_user_id = self.storage.getItem("arlo_user_id")

            # clear everything
            self._arlo = None
            self._arlo_mfa_code = None
            self._arlo_mfa_complete_auth = None
            self.storage.setItem("arlo_auth_headers", "")
            self.storage.setItem("arlo_user_id", "")

            # clear cookies when it's time to refresh the MFA code
            if time.time() - self.last_mfa > self.imap_mfa_interval * 24 * 60 * 60:
                self.logger.info("Clearing cookies to force re-authentication")
                self.storage.setItem("arlo_cookies", "")
            else:
                self.logger.info("Will re-use existing cookies")

            # initialize login and prompt for MFA
            try:
                arlo_init = self.arlo
            except Exception:
                self.logger.exception("Unrecoverable login error")
                self.logger.error("Will request a plugin restart")
                await scrypted_sdk.deviceManager.requestRestart()
                return

            if arlo_init is None:
                # do imap lookup
                # adapted from https://github.com/twrecked/pyaarlo/blob/77c202b6f789c7104a024f855a12a3df4fc8df38/pyaarlo/tfa.py
                try:
                    try_count = 0
                    while True:
                        try_count += 1

                        sleep_duration = 1
                        if try_count > 5:
                            sleep_duration = 2
                        elif try_count > 10:
                            sleep_duration = 5
                        elif try_count > 20:
                            sleep_duration = 10

                        self.logger.info(f"Checking IMAP for MFA codes (attempt {try_count})")

                        self.imap.check()
                        use_local_index = self.imap_mfa_use_local_index
                        if use_local_index:
                            res, emails = self.imap.search(None, 'ALL')
                        else:
                            res, emails = self.imap.search(None, "FROM", self.imap_mfa_sender)
                        if res.lower() != "ok":
                            raise Exception("IMAP error: {res}")

                        if not emails or emails == self.imap_skip_emails:
                            self.logger.info("No new emails found, will sleep and retry")
                            await asyncio.sleep(sleep_duration)
                            continue

                        skip_emails = self.imap_skip_emails[0].split()
                        def search_email(msg_id):
                            if msg_id in skip_emails:
                                return None

                            if use_local_index:
                                res, data = self.imap.fetch(msg_id, '(BODY[HEADER.FIELDS (FROM)])')
                                if res.lower() != "ok":
                                    raise Exception("IMAP error: {res}")
                                if self.imap_mfa_sender not in data[0][1].decode('utf-8'):
                                    return None

                            res, msg = self.imap.fetch(msg_id, "(BODY.PEEK[])")
                            if res.lower() != "ok":
                                raise Exception("IMAP error: {res}")

                            if isinstance(msg[0][1], bytes):
                                for part in email.message_from_bytes(msg[0][1]).walk():
                                    if part.get_content_type() != "text/html":
                                        continue
                                    try:
                                        soup = BeautifulSoup(part.get_payload(decode=True), 'html.parser')
                                        for line in soup.get_text().splitlines():
                                            code = re.match(r"^\W*(\d{6})\W*$", line)
                                            if code is not None:
                                                return code.group(1)
                                    except:
                                        continue
                            return None

                        for msg_id in emails[0].split():
                            res = search_email(msg_id)
                            if res is not None:
                                self._arlo_mfa_code = res
                                break

                        # update previously seen emails list
                        self.imap_skip_emails = emails

                        if self._arlo_mfa_code is not None:
                            self.logger.info("Found MFA code")
                            break

                        self.logger.info("No MFA code found, will sleep and retry")
                        await asyncio.sleep(sleep_duration)
                except Exception:
                    self.logger.exception("Error while checking for MFA codes")

                    self._arlo = old_arlo
                    self.storage.setItem("arlo_auth_headers", old_headers)
                    self.storage.setItem("arlo_cookies", old_cookies)
                    self.storage.setItem("arlo_user_id", old_user_id)
                    self._arlo_mfa_code = None
                    self._arlo_mfa_complete_auth = None

                    self.logger.error("Will reload IMAP connection")
                    asyncio.get_event_loop().call_soon(self.initialize_imap)
                else:
                    # finish login
                    if old_arlo:
                        old_arlo.Unsubscribe()

                    try:
                        _ = self.arlo
                    except Exception:
                        self.logger.exception("Unrecoverable login error")
                        self.logger.error("Will request a plugin restart")
                        await scrypted_sdk.deviceManager.requestRestart()
                        return

                    self.last_mfa = time.time()
            else:
                # MFA disabled
                if old_arlo:
                    old_arlo.Unsubscribe()
                _ = self.arlo

            # continue by sleeping/waiting for a signal
            # 60 minutes, +/- a random amount of time
            interval = 60 * 60 + random.randint(-300, 300)
            signal_task = asyncio.create_task(imap_signal.get())

            # wait until either we receive a signal or the refresh interval expires
            sleep_task = asyncio.create_task(asyncio.sleep(interval))
            done, pending = await asyncio.wait([signal_task, sleep_task], return_when=asyncio.FIRST_COMPLETED)
            for task in pending:
                task.cancel()

            done_task = done.pop()
            if done_task is signal_task and done_task.result() is None:
                # exit signal received
                self.logger.info(f"Exiting IMAP refresh loop {id(imap_signal)}")
                return

    async def getSettings(self) -> List[Setting]:
        results = [
            {
                "group": "General",
                "key": "arlo_username",
                "title": "Arlo Username",
                "value": self.arlo_username,
            },
            {
                "group": "General",
                "key": "arlo_password",
                "title": "Arlo Password",
                "type": "password",
                "value": self.arlo_password,
            },
            {
                "group": "General",
                "key": "mfa_strategy",
                "title": "Two Factor Strategy",
                "description": "Mechanism to fetch the two factor code for Arlo login. Save after changing this field for more settings.",
                "value": self.mfa_strategy,
                "choices": self.mfa_strategy_choices,
            },
        ]

        if self.mfa_strategy == "Manual":
            results.extend([
                {
                    "group": "General",
                    "key": "arlo_mfa_code",
                    "title": "Two Factor Code",
                    "description": "Enter the code sent by Arlo to your email or phone number.",
                },
                {
                    "group": "General",
                    "key": "force_reauth",
                    "title": "Force Re-Authentication",
                    "description": "Resets the authentication flow of the plugin. Will also re-do 2FA.",
                    "value": False,
                    "type": "boolean",
                },
            ])
        else:
            results.extend([
                {
                    "group": "IMAP 2FA",
                    "key": "imap_mfa_host",
                    "title": "IMAP Hostname",
                    "value": self.imap_mfa_host,
                },
                {
                    "group": "IMAP 2FA",
                    "key": "imap_mfa_port",
                    "title": "IMAP Port",
                    "value": self.imap_mfa_port,
                },
                {
                    "group": "IMAP 2FA",
                    "key": "imap_mfa_username",
                    "title": "IMAP Username",
                    "value": self.imap_mfa_username,
                },
                {
                    "group": "IMAP 2FA",
                    "key": "imap_mfa_password",
                    "title": "IMAP Password",
                    "type": "password",
                    "value": self.imap_mfa_password,
                },
                {
                    "group": "IMAP 2FA",
                    "key": "imap_mfa_sender",
                    "title": "IMAP Email Sender",
                    "value": self.imap_mfa_sender,
                    "description": "The sender email address to search for when loading 2FA codes. See plugin README for more details.",
                },
                {
                    "group": "IMAP 2FA",
                    "key": "imap_mfa_interval",
                    "title": "Refresh MFA Interval",
                    "description": "Interval, in days, to refresh the MFA login session to Arlo Cloud. "
                                   "Must be a value greater than 0 and less than 14.",
                    "type": "number",
                    "value": self.imap_mfa_interval,
                },
                {
                    "group": "IMAP 2FA",
                    "key": "imap_mfa_use_local_index",
                    "title": "Search Emails Locally",
                    "description": "Enable this option to fetch all emails and search for 2FA codes locally. "
                                   "This is useful when the IMAP server does not support searching for emails, or takes too long "
                                   "to index new emails.",
                    "value": self.imap_mfa_use_local_index,
                    "type": "boolean",
                },
            ])

        results.extend([
            {
                "group": "General",
                "key": "arlo_transport",
                "title": "Underlying Transport Protocol",
                "description": "Arlo Cloud supports the SSE & MQTT protocols for reading events. "
                               "Both choices should return the same events.",
                "value": self.arlo_transport,
                "choices": ArloProvider.arlo_transport_choices,
            },
            {
                "group": "General",
                "key": "refresh_interval",
                "title": "Refresh Event Stream Interval",
                "description": "Interval, in minutes, to refresh the underlying event stream connection to Arlo Cloud. "
                               "A value of 0 disables this feature.",
                "type": "number",
                "value": self.refresh_interval,
            },
            {
                "group": "General",
                "key": "plugin_verbosity",
                "title": "Logging Verbosity",
                "description": "Verbose logging will show messages received from Arlo Cloud. Extra Verbose will also show SIP and local streaming RTSP messages.",
                "value": self.plugin_verbosity,
                "choices": list(self.plugin_verbosity_choices.keys()),
            },
            {
                "group": "General",
                "key": "hidden_devices",
                "title": "Hidden Devices",
                "description": "Select the Arlo devices to hide in this plugin. Hidden devices will be removed from Scrypted and will "
                               "not be re-added when the plugin reloads.",
                "value": self.hidden_devices,
                "multiple": True,
                "choices": [id for id in self.all_device_ids],
            },
            {
                "group": "General",
                "key": "mode_enabled",
                "title": "Allow Scrypted to Control Arlo Security Modes",
                "description": "Enable or Disable allowing Scrypted to handle changing Security Modes in the Arlo App.",
                "value": self.mode_enabled,
                "type": "boolean",
            },
            {
                "group": "General",
                "key": "stop_plugin",
                "title": "Stop Arlo Plugin",
                "description": "Stops the Arlo Plugin so you can use your main account through the Arlo Web Portal or the Arlo App.",
                "value": self.stop_plugin,
                "type": "boolean",
            },
        ])

        return results

    @async_print_exception_guard
    async def putSetting(self, key: str, value: SettingValue) -> None:
        if not self.validate_setting(key, value):
            await self.onDeviceEvent(ScryptedInterface.Settings.value, None)
            return

        skip_arlo_client = False
        if key == "arlo_mfa_code":
            self._arlo_mfa_code = value
            self.initialize_manual_mfa_loop()
        elif key == "force_reauth":
            # force arlo client to be invalidated and reloaded
            self.invalidate_arlo_client()
        elif key == "plugin_verbosity":
            self.storage.setItem(key, value)
            self.propagate_verbosity()
            skip_arlo_client = True
        else:
            self.storage.setItem(key, value)

            if key == "arlo_transport":
                self.propagate_transport()
                # force arlo client to be invalidated and reloaded, but
                # keep any mfa codes
                if self._arlo is not None:
                    self._arlo.Unsubscribe()
                    self._arlo = None
            elif key == "mfa_strategy":
                if value == "IMAP":
                    self.initialize_imap()
                else:
                    self.exit_imap()
                skip_arlo_client = True
            elif key == "refresh_interval":
                if self._arlo is not None and self._arlo.event_stream:
                    self._arlo.event_stream.set_refresh_interval(self.refresh_interval)
                skip_arlo_client = True
            elif key.startswith("imap_mfa"):
                self.initialize_imap()
                skip_arlo_client = True
            elif key == "hidden_devices":
                if self._arlo is not None and self._arlo.logged_in:
                    self._arlo.Unsubscribe()
                    await self.do_arlo_setup()
                skip_arlo_client = True
            elif key == "mode_enabled":
                if self._arlo is not None and self._arlo.logged_in:
                    self._arlo.Unsubscribe()
                    await self.do_arlo_setup()
            elif key == "stop_plugin":
                skip_arlo_client = True
                verb = "stopped" if value else "enabled"
                self.logger.info(f"Arlo plugin will be {verb}. Restarting...")
                await scrypted_sdk.deviceManager.requestRestart()
            else:
                # force arlo client to be invalidated and reloaded
                self.invalidate_arlo_client()

        if not skip_arlo_client:
            # initialize Arlo client or continue MFA
            _ = self.arlo
        await self.onDeviceEvent(ScryptedInterface.Settings.value, None)

    def validate_setting(self, key: str, val: SettingValue) -> bool:
        if key == "refresh_interval":
            try:
                val = int(val)
            except ValueError:
                self.logger.error(f"Invalid refresh interval '{val}' - must be an integer")
                return False
            if val < 0:
                self.logger.error(f"Invalid refresh interval '{val}' - must be nonnegative")
                return False
        elif key == "imap_mfa_port":
            try:
                val = int(val)
            except ValueError:
                self.logger.error(f"Invalid IMAP port '{val}' - must be an integer")
                return False
            if val < 0:
                self.logger.error(f"Invalid IMAP port '{val}' - must be nonnegative")
                return False
        elif key == "imap_mfa_interval":
            try:
                val = int(val)
            except ValueError:
                self.logger.error(f"Invalid IMAP interval '{val}' - must be an integer")
                return False
            if val < 0 or val > 13:
                self.logger.error(f"Invalid IMAP interval '{val}' - must be between 1 and 13")
                return False
        return True

    async def device_discovery_done(self) -> None:
        while self._device_discovery_promise is None:
            await asyncio.sleep(0.1)
        await self._device_discovery_promise

    @async_print_exception_guard
    async def discover_devices(self) -> None:
        async with self.device_discovery_lock:
            return await self.discover_devices_impl()

    async def discover_devices_impl(self) -> None:
        if not self._arlo or not self._arlo.logged_in:
            raise Exception("Arlo client not connected, cannot discover devices")

        self.logger.info("Discovering devices...")
        self.arlo_cameras = {}
        self.arlo_basestations = {}
        self.arlo_smss = {}
        self.all_device_ids = set()
        self.scrypted_devices = {}
        self._device_discovery_promise = asyncio.Future()

        basestations = self.arlo.GetDevices(['basestation', 'siren'], True)
        for basestation in basestations:
            nativeId = basestation["deviceId"]
            self.all_device_ids.add(f"{basestation['deviceName']} ({nativeId})")

            if nativeId in self.arlo_basestations:
                self.logger.info(f"Skipping basestation {nativeId} ({basestation['modelId']}) as it has already been discovered.")
                continue

            self.logger.debug(f"Discovering {nativeId}")

            self.arlo_basestations[nativeId] = basestation

        cameras = self.arlo.GetDevices(["camera", "arloq", "arloqs", "doorbell"], True)
        for camera in cameras:
            nativeId = camera["deviceId"]
            self.all_device_ids.add(f"{camera['deviceName']} ({nativeId})")

            if camera["deviceId"] != camera["parentId"] and camera["parentId"] not in self.arlo_basestations:
                self.logger.info(f"Skipping camera {camera['deviceId']} ({camera['modelId']}) because its basestation was not found.")
                continue

            if nativeId in self.arlo_cameras:
                self.logger.info(f"Skipping camera {nativeId} ({camera['modelId']}) as it has already been discovered.")
                continue

            self.logger.debug(f"Discovering {nativeId}")

            self.arlo_cameras[nativeId] = camera

            if camera["deviceId"] == camera["parentId"]:
                # these are standalone cameras with no basestation required,
                # so they act as their own basestation
                self.arlo_basestations[camera["deviceId"]] = camera

        self.logger.info(f"Discovered {len(self.arlo_basestations)} basestations.")
        self.logger.info(f"Discovered {len(self.arlo_cameras)} cameras.")

    @async_print_exception_guard
    async def create_devices(self) -> None:
        async with self.device_discovery_lock:
            return await self.create_devices_impl()

    async def create_devices_impl(self) -> None:
        if not self._arlo or not self._arlo.logged_in:
            raise Exception("Arlo client not connected, cannot create devices")

        self.logger.info("Creating devices...")
        self.arlo_smss = {}
        self.scrypted_devices = {}

        basestation_devices = []
        camera_devices = []
        smss_devices = []
        arlo_properties = {}
        provider_to_device_map = {None: []}

        for nativeId, basestation in self.arlo_basestations.items():
            if nativeId in self.hidden_device_ids:
                self.logger.info(f"Skipping manifest for basestation {nativeId} ({basestation['modelId']}) as it is hidden.")
                continue

            if nativeId in self.arlo_cameras:
                self.logger.info(f"Skipping basestation {nativeId} ({basestation['modelId']}) because it is direct wi-fi camera.")
                continue

            self.logger.debug(f"Creating {nativeId}")

            arlo_properties = await self.getDeviceProperties(basestation)
            device = await self.getDevice_impl(nativeId, arlo_properties)
            scrypted_interfaces = device.get_applicable_interfaces()
            manifest = device.get_device_manifest()
            self.logger.debug(f"Interfaces for {nativeId} ({basestation['modelId']}): {scrypted_interfaces}")

            # for basestations, we want to add them to the top level DeviceProvider
            provider_to_device_map.setdefault(None, []).append(manifest)

            # we want to trickle discover them so they are added without deleting all existing
            # root level devices - this is for backward compatibility
            await scrypted_sdk.deviceManager.onDeviceDiscovered(manifest)

            # add any builtin child devices and trickle discover them
            child_manifests = device.get_builtin_child_device_manifests()
            for child_manifest in child_manifests:
                await scrypted_sdk.deviceManager.onDeviceDiscovered(child_manifest)
                provider_to_device_map.setdefault(child_manifest["providerNativeId"], []).append(child_manifest)

            basestation_devices.append(manifest)

        if len(self.arlo_basestations) != len(basestation_devices):
            self.logger.info(f"Created {len(self.arlo_basestations)} basestations, but only {len(basestation_devices)} are shown.")
            self.logger.info("This could be because some of the basestations are hidden or are direct wi-fi cameras.")
            self.logger.info("If a basestation is not hidden and not a direct wi-fi camera but is still missing, ensure "
                             "all basestations are added correctly in the Arlo App.")
        else:
            self.logger.info(f"Created {len(self.arlo_basestations)} basestations.")

        for nativeId, camera in self.arlo_cameras.items():
            if nativeId in self.hidden_device_ids:
                self.logger.info(f"Skipping camera {camera['deviceId']} ({camera['modelId']}) because it is hidden.")
                continue

            self.logger.debug(f"Creating {nativeId}")

            arlo_properties = await self.getDeviceProperties(self.arlo_basestations[camera['parentId']], camera)
            device = await self.getDevice_impl(nativeId, arlo_properties)
            scrypted_interfaces = device.get_applicable_interfaces()
            manifest = device.get_device_manifest()
            self.logger.debug(f"Interfaces for {nativeId} ({camera['modelId']} parent {camera['parentId']}): {scrypted_interfaces}")

            # for cameras without basestations or cameras who have a hidden basestation,
            # we want to add them as top level devices.
            # otherwise, we add the camera under the basestation
            if camera["deviceId"] == camera["parentId"] or camera["parentId"] in self.hidden_device_ids:
                provider_to_device_map.setdefault(None, []).append(manifest)
            else:
                provider_to_device_map.setdefault(camera["parentId"], []).append(manifest)

            # trickle discover this camera so it exists for later steps
            await scrypted_sdk.deviceManager.onDeviceDiscovered(manifest)

            # add any builtin child devices and trickle discover them
            child_manifests = device.get_builtin_child_device_manifests()
            for child_manifest in child_manifests:
                await scrypted_sdk.deviceManager.onDeviceDiscovered(child_manifest)
                provider_to_device_map.setdefault(child_manifest["providerNativeId"], []).append(child_manifest)

            camera_devices.append(manifest)

        if len(self.arlo_cameras) != len(camera_devices):
            self.logger.info(f"Created {len(self.arlo_cameras)} cameras, but only {len(camera_devices)} are shown.")
            self.logger.info("This could be because some cameras are hidden.")
            self.logger.info("If a camera is not hidden but is still missing, ensure all cameras are added "
                             "correctly in the Arlo app.")
        else:
            self.logger.info(f"Created {len(self.arlo_cameras)} cameras")

        if self.mode_enabled:
            locations = self.arlo.GetLocations()

            if len(locations) > 1:
                self.storage.setItem("one_location", False)
            else:
                self.storage.setItem("one_location", True)

            for location in locations:
                nativeId = f'{location}.smss'
                self.all_device_ids.add(f"Arlo Security Mode Security System - {locations[location]} ({nativeId})")

                self.logger.debug(f"Adding {nativeId}")

                if nativeId in self.arlo_smss:
                    self.logger.info(f"Skipping security mode security system {nativeId} (Arlo Security Mode Security System - {locations[location]}) as it has already been added.")
                    continue

                self.arlo_smss[nativeId] = ""

                if nativeId in self.hidden_device_ids:
                    self.logger.info(f"Skipping security mode security system {nativeId} (Arlo Security Mode Security System - {locations[location]}) because it is hidden.")
                    continue

                arlo_properties = {}
                device = await self.getDevice_impl(nativeId, arlo_properties)
                scrypted_interfaces = device.get_applicable_interfaces()
                manifest = {
                    "info": {
                        "model": "Arlo Security Mode Security System",
                        "manufacturer": "Arlo",
                        "firmware": "1.0.0",
                        "serialNumber": "12345",
                    },
                    "nativeId": nativeId,
                    "name": f'Arlo Security Mode Security System {locations[location]}',
                    "interfaces": scrypted_interfaces,
                    "type": device.get_device_type(),
                    "providerNativeId": None,
                }
                self.logger.debug(f"Interfaces for {nativeId}: {scrypted_interfaces}")

                # we want to add the security mode security system as a top level device
                provider_to_device_map.setdefault(None, []).append(manifest)

                # trickle discover this security mode security system so it exists for later steps
                await scrypted_sdk.deviceManager.onDeviceDiscovered(manifest)

                smss_devices.append(manifest)

            if len(locations) != len(smss_devices):
                self.logger.info(f"Created {len(locations)} security mode security systems, but only {len(smss_devices)} are shown.")
                self.logger.info("This could be because some security mode security systems are hidden.")
                self.logger.info("If a security mode security system is not hidden but is still missing, ensure that "
                                 "all locations are in the Arlo App and shared locations are shared with admin "
                                 "permissions in the Arlo App.")
            else:
                self.logger.info(f"Created {len(locations)} security mode security systems.")

        for provider_id in provider_to_device_map.keys():
            if provider_id is None:
                continue

            if len(provider_to_device_map[provider_id]) > 0:
                self.logger.debug(f"Sending {provider_id} and children to scrypted server")
            else:
                self.logger.debug(f"Sending {provider_id} to scrypted server")

            await scrypted_sdk.deviceManager.onDevicesChanged({
                "devices": provider_to_device_map[provider_id],
                "providerNativeId": provider_id,
            })

        # ensure devices at the root match all that was discovered
        self.logger.debug("Sending top level devices to scrypted server")
        await scrypted_sdk.deviceManager.onDevicesChanged({
            "devices": provider_to_device_map[None]
        })
        self.logger.debug("Done discovering and creating devices")

        # force a settings refresh so the hidden devices list can be updated
        await self.onDeviceEvent(ScryptedInterface.Settings.value, None)
        self._device_discovery_promise.set_result(None)

    async def getDevice(self, nativeId: str) -> ArloDeviceBase:
        if not self.stop_plugin:
            self.logger.debug(f"Scrypted requested to load device {nativeId}")
            async with self.device_discovery_lock:
                return await self.getDevice_impl(nativeId)
        return None

    async def getDevice_impl(self, nativeId: str, arlo_properties: dict = None) -> ArloDeviceBase:
        ret = self.scrypted_devices.get(nativeId) or self.create_device(nativeId, arlo_properties)
        if ret is not None:
            self.scrypted_devices[nativeId] = ret
        return ret

    def create_device(self, nativeId: str, arlo_properties: dict) -> ArloDeviceBase:
        if nativeId not in self.arlo_cameras and nativeId not in self.arlo_basestations and nativeId not in self.arlo_smss:
            self.logger.warning(f"Cannot create device for nativeId {nativeId}, maybe it hasn't been loaded yet?")
            return None

        if nativeId.endswith("smss"):
            arlo_device = arlo_basestation = self.arlo_smss[nativeId]
            return ArloSecurityModeSecuritySystem(nativeId, arlo_device, arlo_basestation, arlo_properties, self)

        arlo_device = self.arlo_cameras.get(nativeId)
        if not arlo_device:
            arlo_device = self.arlo_basestations[nativeId]
            return ArloBasestation(nativeId, arlo_device, arlo_properties, self)

        if arlo_device["parentId"] not in self.arlo_basestations:
            self.logger.warning(f"Cannot create camera with nativeId {nativeId} when {arlo_device['parentId']} is not a valid basestation")
            return None

        arlo_basestation = self.arlo_basestations[arlo_device["parentId"]]

        if arlo_device["deviceType"] == "doorbell":
            return ArloDoorbell(nativeId, arlo_device, arlo_basestation, arlo_properties, self)
        return ArloCamera(nativeId, arlo_device, arlo_basestation, arlo_properties, self)

    async def getDeviceProperties(self, basestation: dict, camera: dict = None) -> dict:
        timeout = 10 if basestation == camera else 5
        arlo_properties = {}

        for _ in range(3):
            try:
                arlo_properties = await asyncio.wait_for(self.arlo.TriggerProperties(basestation, camera), timeout=timeout)
                break
            except asyncio.TimeoutError:
                self.logger.error(f"Timeout while fetching properties for {camera['deviceId'] if camera else basestation['deviceId']}")
            except Exception as e:
                self.logger.error(f"Error while fetching properties for {camera['deviceId'] if camera else basestation['deviceId']}: {e}")
        else:
            self.logger.error(f"Failed to fetch properties for {camera['deviceId'] if camera else basestation['deviceId']} after 3 attempts")

        return arlo_properties

    async def mdns(self) -> None:
        self.logger.debug("Initializing mDNS Discovery for basestations.")
        try:
            mdns = AsyncBrowser(self.logger)
            await mdns.async_run()
            self.storage.setItem("mdns_services", mdns.services)
            if self.mdns_services:
                self.logger.debug(f"Basestations found in mDNS.")
        except:
            self.logger.error("Basestations not found in mDNS, manual input needed under basestations settings.")<|MERGE_RESOLUTION|>--- conflicted
+++ resolved
@@ -323,12 +323,7 @@
 
         self.logger.info("Trying to initialize Arlo client...")
         try:
-<<<<<<< HEAD
             self._arlo = Arlo(self.arlo_username, self.arlo_password, self.arlo_device_id)
-            headers = self.arlo_auth_headers
-=======
-            self._arlo = Arlo(self.arlo_username, self.arlo_password)
->>>>>>> a181d4d0
             cookies = self.arlo_cookies
             self._arlo_mfa_complete_auth = self._arlo.LoginMFA(cookies=cookies)
             if self._arlo_mfa_complete_auth is NO_MFA:
