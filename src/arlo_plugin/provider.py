import os
import asyncio
from bs4 import BeautifulSoup
import email
import functools
import imaplib
import json
import logging
import re
import requests
from typing import List
import uuid

import scrypted_arlo_go
from scrypted_arlo_go import _scrypted_arlo_go

import scrypted_sdk
from scrypted_sdk import ScryptedDeviceBase
from scrypted_sdk.types import Setting, SettingValue, Settings, DeviceProvider, ScryptedInterface

from .arlo import Arlo
from .arlo.arlo_async import change_stream_class
from .arlo.logging import logger as arlo_lib_logger
from .logging import ScryptedDeviceLoggerMixin
from .util import BackgroundTaskMixin, async_print_exception_guard
from .camera import ArloCamera
from .doorbell import ArloDoorbell
from .basestation import ArloBasestation
from .base import ArloDeviceBase
from .smss import ArloSecurityModeSecuritySystem

class ArloProvider(ScryptedDeviceBase, Settings, DeviceProvider, ScryptedDeviceLoggerMixin, BackgroundTaskMixin):
    arlo_cameras = None
    arlo_basestations = None
    arlo_smss = None
    all_device_ids: set = set()
    _arlo_mfa_code = None
    scrypted_devices = None
    _arlo: Arlo = None
    _arlo_mfa_complete_auth = None
    device_discovery_lock: asyncio.Lock = None

    plugin_verbosity_choices = {
        "Normal": logging.INFO,
        "Verbose": logging.DEBUG
    }

    arlo_transport_choices = ["MQTT", "SSE"]

    mfa_strategy_choices = ["Manual", "IMAP"]

    def __init__(self, nativeId: str = None) -> None:
        super().__init__(nativeId=nativeId)
        self.logger_name = "Provider"

        self.arlo_cameras = {}
        self.arlo_basestations = {}
        self.arlo_smss = {}
        self.scrypted_devices = {}
        self.imap = None
        self.imap_signal = None
        self.imap_skip_emails = None
        self.device_discovery_lock = asyncio.Lock()

        self.propagate_verbosity()
        self.propagate_transport()

        def load(self):
            if self.mfa_strategy == "IMAP":
                self.initialize_imap()
            else:
                _ = self.arlo

        asyncio.get_event_loop().call_soon(load, self)
        self.create_task(self.onDeviceEvent(ScryptedInterface.Settings.value, None))

    def print(self, *args, **kwargs) -> None:
        """Overrides the print() from ScryptedDeviceBase to avoid double-printing in the main plugin console."""
        print(*args, **kwargs)

    @property
    def arlo_username(self) -> str:
        return self.storage.getItem("arlo_username")

    @property
    def arlo_password(self) -> str:
        return self.storage.getItem("arlo_password")

    @property
    def arlo_device_id(self) -> str:
        device_id = self.storage.getItem("arlo_device_id")
        if device_id is None:
            device_id = str(uuid.uuid4())
            self.storage.setItem("arlo_device_id", device_id)
        return device_id

    @property
    def arlo_public_key(self) -> str:
        public_key = self.storage.getItem("arlo_public_key")
        if public_key is None:
            self._gen_arlo_keypair()
            public_key = self.storage.getItem("arlo_public_key")
        return public_key

    @property
    def arlo_private_key(self) -> str:
        private_key = self.storage.getItem("arlo_private_key")
        if private_key is None:
            self._gen_arlo_keypair()
            private_key = self.storage.getItem("arlo_private_key")
        return private_key

    def _gen_arlo_keypair(self) -> tuple:
        keys = scrypted_arlo_go.KeysOutput(handle=_scrypted_arlo_go.scrypted_arlo_go_GenerateRSAKeys(2048))
        public_key, private_key = keys.PublicPEM, keys.PrivatePEM
        self.storage.setItem("arlo_public_key", public_key)
        self.storage.setItem("arlo_private_key", private_key)
        return public_key, private_key

    @property
    def arlo_auth_headers(self) -> str:
        return self.storage.getItem("arlo_auth_headers")

    @property
    def arlo_user_id(self) -> str:
        return self.storage.getItem("arlo_user_id")

    @property
    def arlo_transport(self) -> str:
        # return "SSE"
        # This code is here for posterity, however it looks that as of 06/01/2023
        # Arlo has disabled the MQTT backend
        # Re-enabled and working again as of 12/15/2023
        transport = self.storage.getItem("arlo_transport")
        if transport is None or transport not in ArloProvider.arlo_transport_choices:
            transport = "SSE"
            self.storage.setItem("arlo_transport", transport)
        return transport

    @property
    def plugin_verbosity(self) -> str:
        verbosity = self.storage.getItem("plugin_verbosity")
        if verbosity is None or verbosity not in ArloProvider.plugin_verbosity_choices:
            verbosity = "Normal"
            self.storage.setItem("plugin_verbosity", verbosity)
        return verbosity

    @property
    def mfa_strategy(self) -> str:
        strategy = self.storage.getItem("mfa_strategy")
        if strategy is None or strategy not in ArloProvider.mfa_strategy_choices:
            strategy = "Manual"
            self.storage.setItem("mfa_strategy", strategy)
        return strategy

    @property
    def refresh_interval(self) -> int:
        interval = self.storage.getItem("refresh_interval")
        if interval is None:
            interval = 90
            self.storage.setItem("refresh_interval", interval)
        return int(interval)

    @property
    def imap_mfa_host(self) -> str:
        return self.storage.getItem("imap_mfa_host")

    @property
    def imap_mfa_port(self) -> int:
        port = self.storage.getItem("imap_mfa_port")
        if port is None:
            port = 993
            self.storage.setItem("imap_mfa_port", port)
        return int(port)

    @property
    def imap_mfa_username(self) -> str:
        return self.storage.getItem("imap_mfa_username")

    @property
    def imap_mfa_password(self) -> str:
        return self.storage.getItem("imap_mfa_password")

    @property
    def imap_mfa_sender(self) -> str:
        sender = self.storage.getItem("imap_mfa_sender")
        if sender is None or sender == "":
            sender = "do_not_reply@arlo.com"
            self.storage.setItem("imap_mfa_sender", sender)
        return sender

    @property
    def imap_mfa_interval(self) -> int:
        interval = self.storage.getItem("imap_mfa_interval")
        if interval is None:
            interval = 7
            self.storage.setItem("imap_mfa_interval", interval)
        return int(interval)

    @property
    def hidden_devices(self) -> List[str]:
        hidden = self.storage.getItem("hidden_devices")
        if hidden is None:
            hidden = []
            self.storage.setItem("hidden_devices", hidden)
        return hidden

    @property
    def hidden_device_ids(self) -> List[str]:
        ids = []
        for id in self.hidden_devices:
            m = re.match(r".*\((.*)\)$", id)
            if m is not None:
                ids.append(m.group(1))
        return ids

    @property
    def mode_enabled(self) -> bool:
        securitymode = self.storage.getItem("mode_enabled")
        if securitymode is None:
            securitymode = False
            self.storage.setItem("mode_enabled", securitymode)
        return securitymode

    @property
    def one_location(self) -> bool:
        one_location = self.storage.getItem("one_location")
        if one_location is None:
            one_location = False
            self.storage.setItem("one_location", one_location)
        return one_location

    @property
    def stop_plugin(self) -> bool:
        stop_plugin = self.storage.getItem("stop_plugin")
        if stop_plugin is None:
            stop_plugin = False
            self.storage.setItem("stop_plugin", stop_plugin)
        return stop_plugin

    @property
    def arlo(self) -> Arlo:
        if self._arlo is not None:
            if self._arlo_mfa_complete_auth is not None:
                if not self._arlo_mfa_code:
                    return None

                self.logger.info("Completing Arlo MFA...")
                try:
                    self._arlo_mfa_complete_auth(self._arlo_mfa_code)
                finally:
                    self._arlo_mfa_complete_auth = None
                    self._arlo_mfa_code = None
                self.logger.info("Arlo MFA done")

                self.storage.setItem("arlo_auth_headers", json.dumps(dict(self._arlo.request.session.headers.items())))
                self.storage.setItem("arlo_user_id", self._arlo.user_id)

                self.create_task(self.do_arlo_setup())

            return self._arlo

        if not self.arlo_username or not self.arlo_password:
            return None

        self.logger.info("Trying to initialize Arlo client...")
        try:
            self._arlo = Arlo(self.arlo_username, self.arlo_password, self.arlo_device_id)
            headers = self.arlo_auth_headers
            if headers:
                self._arlo.UseExistingAuth(self.arlo_user_id, json.loads(headers))
                self.logger.info(f"Initialized Arlo client, reusing stored auth headers")
                self.create_task(self.do_arlo_setup())
                return self._arlo
            else:
                self._arlo_mfa_complete_auth = self._arlo.LoginMFA()
                self.logger.info(f"Initialized Arlo client, waiting for MFA code")
                return None
        except Exception:
            self.logger.exception("Error initializing Arlo client")
            self._arlo = None
            self._arlo_mfa_complete_auth = None
            self._arlo_mfa_code = None
            raise

    async def do_arlo_setup(self) -> None:
        try:
            await self.discover_devices()
            await self.arlo.Subscribe([
                (self.arlo_basestations[camera["parentId"]], camera) for camera in self.arlo_cameras.values()
            ])

            self.arlo.event_stream.set_refresh_interval(self.refresh_interval)
        except requests.exceptions.HTTPError:
            self.logger.exception("Error logging in")
            self.logger.error("Will retry with fresh login")
            self._arlo = None
            self._arlo_mfa_code = None
            self.storage.setItem("arlo_auth_headers", None)
            _ = self.arlo
        except Exception:
            self.logger.exception("Error logging in")

    def invalidate_arlo_client(self) -> None:
        if self._arlo is not None:
            self._arlo.Unsubscribe()
        self._arlo = None
        self._arlo_mfa_code = None
        self._arlo_mfa_complete_auth = None
        self.storage.setItem("arlo_auth_headers", "")
        self.storage.setItem("arlo_user_id", "")

    def get_current_log_level(self) -> int:
        return ArloProvider.plugin_verbosity_choices[self.plugin_verbosity]

    def propagate_verbosity(self) -> None:
        self.print(f"Setting plugin verbosity to {self.plugin_verbosity}")
        log_level = self.get_current_log_level()
        self.logger.setLevel(log_level)
        for _, device in self.scrypted_devices.items():
            device.logger.setLevel(log_level)
        arlo_lib_logger.setLevel(log_level)

    def propagate_transport(self) -> None:
        self.print(f"Setting plugin transport to {self.arlo_transport}")
        change_stream_class(self.arlo_transport)

    def initialize_imap(self, try_count=1) -> None:
        if not self.imap_mfa_host or not self.imap_mfa_port or \
            not self.imap_mfa_username or not self.imap_mfa_password or \
            not self.imap_mfa_interval:
            return

        self.exit_imap()
        try:
            self.logger.info(f"Trying connect to IMAP (attempt {try_count})")
            self.imap = imaplib.IMAP4_SSL(self.imap_mfa_host, port=self.imap_mfa_port)

            res, _ = self.imap.login(self.imap_mfa_username, self.imap_mfa_password)
            if res.lower() != "ok":
                raise Exception(f"IMAP login failed: {res}")
            res, _ = self.imap.select(mailbox="INBOX", readonly=True)
            if res.lower() != "ok":
                raise Exception(f"IMAP failed to fetch INBOX: {res}")

            # fetch existing arlo emails so we skip them going forward
            res, self.imap_skip_emails = self.imap.search(None, "FROM", self.imap_mfa_sender)
            if res.lower() != "ok":
                raise Exception(f"IMAP failed to fetch old Arlo emails: {res}")
        except Exception:
            self.logger.exception("IMAP initialization error")

            if try_count >= 10:
                self.logger.error("Tried to connect to IMAP too many times. Will request a plugin restart.")
                self.create_task(scrypted_sdk.deviceManager.requestRestart())

            asyncio.get_event_loop().call_later(try_count*try_count, functools.partial(self.initialize_imap, try_count=try_count+1))
        else:
            self.logger.info("Connected to IMAP")
            self.imap_signal = asyncio.Queue()
            self.create_task(self.imap_relogin_loop())

    def exit_imap(self) -> None:
        if self.imap_signal:
            self.imap_signal.put_nowait(None)
        self.imap_signal = None
        self.imap_skip_emails = None
        self.imap = None

    async def imap_relogin_loop(self) -> None:
        imap_signal = self.imap_signal
        self.logger.info(f"Starting IMAP refresh loop {id(imap_signal)}")
        while True:
            self.logger.info("Performing IMAP login flow")

            # save old client and details in case of error
            old_arlo = self._arlo
            old_headers = self.storage.getItem("arlo_auth_headers")
            old_user_id = self.storage.getItem("arlo_user_id")

            # clear everything
            self._arlo = None
            self._arlo_mfa_code = None
            self._arlo_mfa_complete_auth = None
            self.storage.setItem("arlo_auth_headers", "")
            self.storage.setItem("arlo_user_id", "")

            # initialize login and prompt for MFA
            try:
                _ = self.arlo
            except Exception:
                self.logger.exception("Unrecoverable login error")
                self.logger.error("Will request a plugin restart")
                await scrypted_sdk.deviceManager.requestRestart()
                return

            # do imap lookup
            # adapted from https://github.com/twrecked/pyaarlo/blob/77c202b6f789c7104a024f855a12a3df4fc8df38/pyaarlo/tfa.py
            try:
                try_count = 0
                while True:
                    try_count += 1

                    sleep_duration = 1
                    if try_count > 5:
                        sleep_duration = 2
                    elif try_count > 10:
                        sleep_duration = 5
                    elif try_count > 20:
                        sleep_duration = 10

                    self.logger.info(f"Checking IMAP for MFA codes (attempt {try_count})")

                    self.imap.check()
                    res, emails = self.imap.search(None, "FROM", self.imap_mfa_sender)
                    if res.lower() != "ok":
                        raise Exception("IMAP error: {res}")

                    if emails == self.imap_skip_emails:
                        self.logger.info("No new emails found, will sleep and retry")
                        await asyncio.sleep(sleep_duration)
                        continue

                    skip_emails = self.imap_skip_emails[0].split()
                    def search_email(msg_id):
                        if msg_id in skip_emails:
                            return None

                        res, msg = self.imap.fetch(msg_id, "(BODY.PEEK[])")
                        if res.lower() != "ok":
                            raise Exception("IMAP error: {res}")

                        if isinstance(msg[0][1], bytes):
                            for part in email.message_from_bytes(msg[0][1]).walk():
                                if part.get_content_type() != "text/html":
                                    continue
                                try:
                                    soup = BeautifulSoup(part.get_payload(decode=True), 'html.parser')
                                    for line in soup.get_text().splitlines():
                                        code = re.match(r"^\W*(\d{6})\W*$", line)
                                        if code is not None:
                                            return code.group(1)
                                except:
                                    continue
                        return None

                    for msg_id in emails[0].split():
                        res = search_email(msg_id)
                        if res is not None:
                            self._arlo_mfa_code = res
                            break

                    # update previously seen emails list
                    self.imap_skip_emails = emails

                    if self._arlo_mfa_code is not None:
                        self.logger.info("Found MFA code")
                        break

                    self.logger.info("No MFA code found, will sleep and retry")
                    await asyncio.sleep(sleep_duration)
            except Exception:
                self.logger.exception("Error while checking for MFA codes")

                self._arlo = old_arlo
                self.storage.setItem("arlo_auth_headers", old_headers)
                self.storage.setItem("arlo_user_id", old_user_id)
                self._arlo_mfa_code = None
                self._arlo_mfa_complete_auth = None

                self.logger.error("Will reload IMAP connection")
                asyncio.get_event_loop().call_soon(self.initialize_imap)
            else:
                # finish login
                if old_arlo:
                    old_arlo.Unsubscribe()

                try:
                    _ = self.arlo
                except Exception:
                    self.logger.exception("Unrecoverable login error")
                    self.logger.error("Will request a plugin restart")
                    await scrypted_sdk.deviceManager.requestRestart()
                    return

            # continue by sleeping/waiting for a signal
            interval = self.imap_mfa_interval * 24 * 60 * 60  # convert interval days to seconds
            signal_task = asyncio.create_task(imap_signal.get())

            # wait until either we receive a signal or the refresh interval expires
            done, pending = await asyncio.wait([signal_task, asyncio.sleep(interval)], return_when=asyncio.FIRST_COMPLETED)
            for task in pending:
                task.cancel()

            done_task = done.pop()
            if done_task is signal_task and done_task.result() is None:
                # exit signal received
                self.logger.info(f"Exiting IMAP refresh loop {id(imap_signal)}")
                return

    async def getSettings(self) -> List[Setting]:
        results = [
            {
                "group": "General",
                "key": "arlo_username",
                "title": "Arlo Username",
                "value": self.arlo_username,
            },
            {
                "group": "General",
                "key": "arlo_password",
                "title": "Arlo Password",
                "type": "password",
                "value": self.arlo_password,
            },
            {
                "group": "General",
                "key": "mfa_strategy",
                "title": "Two Factor Strategy",
                "description": "Mechanism to fetch the two factor code for Arlo login. Save after changing this field for more settings.",
                "value": self.mfa_strategy,
                "choices": self.mfa_strategy_choices,
            },
        ]

        if self.mfa_strategy == "Manual":
            results.extend([
                {
                    "group": "General",
                    "key": "arlo_mfa_code",
                    "title": "Two Factor Code",
                    "description": "Enter the code sent by Arlo to your email or phone number.",
                },
                {
                    "group": "General",
                    "key": "force_reauth",
                    "title": "Force Re-Authentication",
                    "description": "Resets the authentication flow of the plugin. Will also re-do 2FA.",
                    "value": False,
                    "type": "boolean",
                },
            ])
        else:
            results.extend([
                {
                    "group": "IMAP 2FA",
                    "key": "imap_mfa_host",
                    "title": "IMAP Hostname",
                    "value": self.imap_mfa_host,
                },
                {
                    "group": "IMAP 2FA",
                    "key": "imap_mfa_port",
                    "title": "IMAP Port",
                    "value": self.imap_mfa_port,
                },
                {
                    "group": "IMAP 2FA",
                    "key": "imap_mfa_username",
                    "title": "IMAP Username",
                    "value": self.imap_mfa_username,
                },
                {
                    "group": "IMAP 2FA",
                    "key": "imap_mfa_password",
                    "title": "IMAP Password",
                    "type": "password",
                    "value": self.imap_mfa_password,
                },
                {
                    "group": "IMAP 2FA",
                    "key": "imap_mfa_sender",
                    "title": "IMAP Email Sender",
                    "value": self.imap_mfa_sender,
                    "description": "The sender email address to search for when loading 2FA codes. See plugin README for more details.",
                },
                {
                    "group": "IMAP 2FA",
                    "key": "imap_mfa_interval",
                    "title": "Refresh Login Interval",
                    "description": "Interval, in days, to refresh the login session to Arlo Cloud. "
                                   "Must be a value greater than 0.",
                    "type": "number",
                    "value": self.imap_mfa_interval,
                }
            ])

        results.extend([
            {
                "group": "General",
                "key": "arlo_transport",
                "title": "Underlying Transport Protocol",
<<<<<<< HEAD
                "description": "Arlo Cloud supports the SSE & MQTT protocols.",
=======
                "description": "Arlo Cloud supports the SSE & MQTT protocols for reading events. "
                               "Both choices should return the same events.",
>>>>>>> 3c9101a4
                "value": self.arlo_transport,
                "choices": ArloProvider.arlo_transport_choices,
            },
            {
                "group": "General",
                "key": "refresh_interval",
                "title": "Refresh Event Stream Interval",
                "description": "Interval, in minutes, to refresh the underlying event stream connection to Arlo Cloud. "
                               "A value of 0 disables this feature.",
                "type": "number",
                "value": self.refresh_interval,
            },
            {
                "group": "General",
                "key": "plugin_verbosity",
                "title": "Verbose Logging",
                "description": "Enable this option to show debug messages, including events received from connected Arlo cameras.",
                "value": self.plugin_verbosity == "Verbose",
                "type": "boolean",
            },
            {
                "group": "General",
                "key": "hidden_devices",
                "title": "Hidden Devices",
                "description": "Select the Arlo devices to hide in this plugin. Hidden devices will be removed from Scrypted and will "
                               "not be re-added when the plugin reloads.",
                "value": self.hidden_devices,
                "multiple": True,
                "choices": [id for id in self.all_device_ids],
            },
            {
                "group": "General",
                "key": "mode_enabled",
                "title": "Allow Scrypted to Control Arlo Security Modes",
                "description": "Enable or Disable allowing Scrypted to handle changing Security Modes in the Arlo App.",
                "value": self.mode_enabled,
                "type": "boolean",
            },
            {
                "group": "General",
                "key": "stop_plugin",
                "title": "Stop Arlo Plugin",
                "description": "Stops the Arlo Plugin so you can use your main account through the Arlo Web Portal or the Arlo App.",
                "value": self.stop_plugin,
                "type": "boolean",
            },
        ])

        return results

    @async_print_exception_guard
    async def putSetting(self, key: str, value: SettingValue) -> None:
        if not self.validate_setting(key, value):
            await self.onDeviceEvent(ScryptedInterface.Settings.value, None)
            return

        skip_arlo_client = False
        if key == "arlo_mfa_code":
            self._arlo_mfa_code = value
        elif key == "force_reauth":
            # force arlo client to be invalidated and reloaded
            self.invalidate_arlo_client()
        elif key == "plugin_verbosity":
            self.storage.setItem(key, "Verbose" if value == "true" or value == True else "Normal")
            self.propagate_verbosity()
            skip_arlo_client = True
        else:
            self.storage.setItem(key, value)

            if key == "arlo_transport":
                self.propagate_transport()
                # force arlo client to be invalidated and reloaded, but
                # keep any mfa codes
                if self._arlo is not None:
                    self._arlo.Unsubscribe()
                    self._arlo = None
            elif key == "mfa_strategy":
                if value == "IMAP":
                    self.initialize_imap()
                else:
                    self.exit_imap()
                skip_arlo_client = True
            elif key == "refresh_interval":
                if self._arlo is not None and self._arlo.event_stream:
                    self._arlo.event_stream.set_refresh_interval(self.refresh_interval)
                skip_arlo_client = True
            elif key.startswith("imap_mfa"):
                self.initialize_imap()
                skip_arlo_client = True
            elif key == "hidden_devices":
                if self._arlo is not None and self._arlo.logged_in:
                    self._arlo.Unsubscribe()
                    await self.do_arlo_setup()
                skip_arlo_client = True
            elif key == "mode_enabled":
                if self._arlo is not None and self._arlo.logged_in:
                    self._arlo.Unsubscribe()
                    await self.do_arlo_setup()
            elif key == "stop_plugin":
                if value == True:
                    if self._arlo is not None and self._arlo.logged_in:
                        self.invalidate_arlo_client()
                        self.exit_imap()
                elif value == False:
                    if self.mfa_strategy == "IMAP":
                        self.initialize_imap()
                skip_arlo_client = True
            else:
                # force arlo client to be invalidated and reloaded
                self.invalidate_arlo_client()

        if not skip_arlo_client:
            # initialize Arlo client or continue MFA
            _ = self.arlo
        await self.onDeviceEvent(ScryptedInterface.Settings.value, None)

    def validate_setting(self, key: str, val: SettingValue) -> bool:
        if key == "refresh_interval":
            try:
                val = int(val)
            except ValueError:
                self.logger.error(f"Invalid refresh interval '{val}' - must be an integer")
                return False
            if val < 0:
                self.logger.error(f"Invalid refresh interval '{val}' - must be nonnegative")
                return False
        elif key == "imap_mfa_port":
            try:
                val = int(val)
            except ValueError:
                self.logger.error(f"Invalid IMAP port '{val}' - must be an integer")
                return False
            if val < 0:
                self.logger.error(f"Invalid IMAP port '{val}' - must be nonnegative")
                return False
        elif key == "imap_mfa_interval":
            try:
                val = int(val)
            except ValueError:
                self.logger.error(f"Invalid IMAP interval '{val}' - must be an integer")
                return False
            if val < 1:
                self.logger.error(f"Invalid IMAP interval '{val}' - must be positive")
                return False
        return True

    @async_print_exception_guard
    async def discover_devices(self) -> None:
        async with self.device_discovery_lock:
            return await self.discover_devices_impl()

    async def discover_devices_impl(self) -> None:
        if not self._arlo or not self._arlo.logged_in:
            raise Exception("Arlo client not connected, cannot discover devices")

        self.logger.info("Discovering devices...")
        self.arlo_cameras = {}
        self.arlo_basestations = {}
        self.arlo_smss = {}
        self.all_device_ids = set()
        self.scrypted_devices = {}

        basestation_devices = []
        camera_devices = []
        smss_devices = []
        provider_to_device_map = {None: []}

        basestations = self.arlo.GetDevices(['basestation', 'siren'], True)
        for basestation in basestations:
            nativeId = basestation["deviceId"]
            self.all_device_ids.add(f"{basestation['deviceName']} ({nativeId})")

            self.logger.debug(f"Adding {nativeId}")

            if nativeId in self.arlo_basestations:
                self.logger.info(f"Skipping basestation {nativeId} ({basestation['modelId']}) as it has already been added.")
                continue

            self.arlo_basestations[nativeId] = basestation

            if nativeId in self.hidden_device_ids:
                self.logger.info(f"Skipping manifest for basestation {nativeId} ({basestation['modelId']}) as it is hidden.")
                continue

            device = await self.getDevice_impl(nativeId)
            scrypted_interfaces = device.get_applicable_interfaces()
            manifest = device.get_device_manifest()
            self.logger.debug(f"Interfaces for {nativeId} ({basestation['modelId']}): {scrypted_interfaces}")

            # for basestations, we want to add them to the top level DeviceProvider
            provider_to_device_map.setdefault(None, []).append(manifest)

            # we want to trickle discover them so they are added without deleting all existing
            # root level devices - this is for backward compatibility
            await scrypted_sdk.deviceManager.onDeviceDiscovered(manifest)

            # add any builtin child devices and trickle discover them
            child_manifests = device.get_builtin_child_device_manifests()
            for child_manifest in child_manifests:
                await scrypted_sdk.deviceManager.onDeviceDiscovered(child_manifest)
                provider_to_device_map.setdefault(child_manifest["providerNativeId"], []).append(child_manifest)

            basestation_devices.append(manifest)

        if len(basestations) != len(basestation_devices):
            self.logger.info(f"Discovered {len(basestations)} basestations, but only {len(basestation_devices)} are shown.")
            self.logger.info("This could be because some of the basestations are hidden.")
            self.logger.info("If a basestation is not hidden but is still missing, ensure all basestations are shared "
                             "with admin permissions in the Arlo App.")
        else:
            self.logger.info(f"Discovered {len(self.arlo_basestations)} basestations.")

        cameras = self.arlo.GetDevices(['camera', "arloq", "arloqs", "doorbell"], True)
        for camera in cameras:
            nativeId = camera["deviceId"]
            self.all_device_ids.add(f"{camera['deviceName']} ({nativeId})")

            self.logger.debug(f"Adding {nativeId}")

            if camera["deviceId"] != camera["parentId"] and camera["parentId"] not in self.arlo_basestations:
                self.logger.info(f"Skipping camera {camera['deviceId']} ({camera['modelId']}) because its basestation was not found.")
                continue

            if nativeId in self.arlo_cameras:
                self.logger.info(f"Skipping camera {nativeId} ({camera['modelId']}) as it has already been added.")
                continue

            self.arlo_cameras[nativeId] = camera

            if camera["deviceId"] == camera["parentId"]:
                # these are standalone cameras with no basestation required,
                # so they act as their own basestation
                self.arlo_basestations[camera["deviceId"]] = camera

            if nativeId in self.hidden_device_ids:
                self.logger.info(f"Skipping camera {camera['deviceId']} ({camera['modelId']}) because it is hidden.")
                continue

            device = await self.getDevice_impl(nativeId)
            scrypted_interfaces = device.get_applicable_interfaces()
            manifest = device.get_device_manifest()
            self.logger.debug(f"Interfaces for {nativeId} ({camera['modelId']} parent {camera['parentId']}): {scrypted_interfaces}")

            # for cameras without basestations or cameras who have a hidden basestation,
            # we want to add them as top level devices.
            # otherwise, we add the camera under the basestation
            if camera["deviceId"] == camera["parentId"] or camera["parentId"] in self.hidden_device_ids:
                provider_to_device_map.setdefault(None, []).append(manifest)
            else:
                provider_to_device_map.setdefault(camera["parentId"], []).append(manifest)

            # trickle discover this camera so it exists for later steps
            await scrypted_sdk.deviceManager.onDeviceDiscovered(manifest)

            # add any builtin child devices and trickle discover them
            child_manifests = device.get_builtin_child_device_manifests()
            for child_manifest in child_manifests:
                await scrypted_sdk.deviceManager.onDeviceDiscovered(child_manifest)
                provider_to_device_map.setdefault(child_manifest["providerNativeId"], []).append(child_manifest)

            camera_devices.append(manifest)

        if len(cameras) != len(camera_devices):
            self.logger.info(f"Discovered {len(cameras)} cameras, but only {len(camera_devices)} are shown.")
            self.logger.info("This could be because some cameras are hidden.")
            self.logger.info("If a camera is not hidden but is still missing, ensure all cameras are shared "
                             "with admin permissions in the Arlo app.")
        else:
            self.logger.info(f"Discovered {len(cameras)} cameras")

        if self.mode_enabled:
            locations = self.arlo.GetLocations()

            if len(locations) > 1:
                self.storage.setItem("one_location", False)
            else:
                self.storage.setItem("one_location", True)

            for location in locations:
                nativeId = f'{location}.smss'
                self.all_device_ids.add(f"Arlo Security Mode Security System - {locations[location]} ({nativeId})")

                self.logger.debug(f"Adding {nativeId}")

                if nativeId in self.arlo_smss:
                    self.logger.info(f"Skipping security mode security system {nativeId} (Arlo Security Mode Security System - {locations[location]}) as it has already been added.")
                    continue

                self.arlo_smss[nativeId] = ""

                if nativeId in self.hidden_device_ids:
                    self.logger.info(f"Skipping security mode security system {nativeId} (Arlo Security Mode Security System - {locations[location]}) because it is hidden.")
                    continue

                device = await self.getDevice_impl(nativeId)
                scrypted_interfaces = device.get_applicable_interfaces()
                manifest = {
                    "info": {
                        "model": "Arlo Security Mode Security System",
                        "manufacturer": "Arlo",
                        "firmware": "1.0",
                        "serialNumber": "000",
                    },
                    "nativeId": nativeId,
                    "name": f'Arlo Security Mode Security System - {locations[location]}',
                    "interfaces": scrypted_interfaces,
                    "type": device.get_device_type(),
                    "providerNativeId": None,
                }
                self.logger.debug(f"Interfaces for {nativeId}: {scrypted_interfaces}")

                # we want to add the security mode security system as a top level device
                provider_to_device_map.setdefault(None, []).append(manifest)

                # trickle discover this security mode security system so it exists for later steps
                await scrypted_sdk.deviceManager.onDeviceDiscovered(manifest)

                smss_devices.append(manifest)

            if len(locations) != len(smss_devices):
                self.logger.info(f"Discovered {len(locations)} security mode security systems, but only {len(smss_devices)} are shown.")
                self.logger.info("This could be because some security mode security systems are hidden.")
                self.logger.info("If a security mode security system is not hidden but is still missing, ensure that "
                                 "all locations are in the Arlo App and shared locations are shared with admin "
                                 "permissions in the Arlo App.")
            else:
                self.logger.info(f"Discovered {len(locations)} security mode security systems.")

        for provider_id in provider_to_device_map.keys():
            if provider_id is None:
                continue

            if len(provider_to_device_map[provider_id]) > 0:
                self.logger.debug(f"Sending {provider_id} and children to scrypted server")
            else:
                self.logger.debug(f"Sending {provider_id} to scrypted server")

            await scrypted_sdk.deviceManager.onDevicesChanged({
                "devices": provider_to_device_map[provider_id],
                "providerNativeId": provider_id,
            })

        # ensure devices at the root match all that was discovered
        self.logger.debug("Sending top level devices to scrypted server")
        await scrypted_sdk.deviceManager.onDevicesChanged({
            "devices": provider_to_device_map[None]
        })
        self.logger.debug("Done discovering devices")

        # force a settings refresh so the hidden devices list can be updated
        await self.onDeviceEvent(ScryptedInterface.Settings.value, None)

    async def getDevice(self, nativeId: str) -> ArloDeviceBase:
        self.logger.debug(f"Scrypted requested to load device {nativeId}")
        async with self.device_discovery_lock:
            return await self.getDevice_impl(nativeId)

    async def getDevice_impl(self, nativeId: str) -> ArloDeviceBase:
        ret = self.scrypted_devices.get(nativeId)
        if ret is None:
            ret = self.create_device(nativeId)
            if ret is not None:
                self.scrypted_devices[nativeId] = ret
        return ret

    def create_device(self, nativeId: str) -> ArloDeviceBase:
        if nativeId not in self.arlo_cameras and nativeId not in self.arlo_basestations and nativeId not in self.arlo_smss:
            self.logger.warning(f"Cannot create device for nativeId {nativeId}, maybe it hasn't been loaded yet?")
            return None

        if nativeId.endswith("smss"):
            arlo_device = self.arlo_smss[nativeId]
            arlo_basestation = self.arlo_smss[nativeId]
            return ArloSecurityModeSecuritySystem(nativeId, arlo_device, arlo_basestation, self)

        arlo_device = self.arlo_cameras.get(nativeId)
        if not arlo_device:
            # this is a basestation, so build the basestation object
            arlo_device = self.arlo_basestations[nativeId]
            return ArloBasestation(nativeId, arlo_device, self)

        if arlo_device["parentId"] not in self.arlo_basestations:
            self.logger.warning(f"Cannot create camera with nativeId {nativeId} when {arlo_device['parentId']} is not a valid basestation")
            return None
        arlo_basestation = self.arlo_basestations[arlo_device["parentId"]]

        if arlo_device["deviceType"] == "doorbell":
            return ArloDoorbell(nativeId, arlo_device, arlo_basestation, self)
        else:
            return ArloCamera(nativeId, arlo_device, arlo_basestation, self)<|MERGE_RESOLUTION|>--- conflicted
+++ resolved
@@ -590,12 +590,8 @@
                 "group": "General",
                 "key": "arlo_transport",
                 "title": "Underlying Transport Protocol",
-<<<<<<< HEAD
-                "description": "Arlo Cloud supports the SSE & MQTT protocols.",
-=======
                 "description": "Arlo Cloud supports the SSE & MQTT protocols for reading events. "
                                "Both choices should return the same events.",
->>>>>>> 3c9101a4
                 "value": self.arlo_transport,
                 "choices": ArloProvider.arlo_transport_choices,
             },
