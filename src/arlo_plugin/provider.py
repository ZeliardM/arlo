--- conflicted
+++ resolved
@@ -291,10 +291,7 @@
                 raise Exception(f"IMAP failed to fetch INBOX: {res}")
 
             # fetch existing arlo emails so we skip them going forward
-<<<<<<< HEAD
-=======
             """Modified FROM value to use the stored vairable instead of the defauly value."""
->>>>>>> 4c6c0577
             res, self.imap_skip_emails = self.imap.search(None, "FROM", self.imap_mfa_sender)
             if res.lower() != "ok":
                 raise Exception(f"IMAP failed to fetch old Arlo emails: {res}")
