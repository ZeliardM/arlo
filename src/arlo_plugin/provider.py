import asyncio
from bs4 import BeautifulSoup
import email
import functools
import imaplib
import json
import logging
import random
import re
import requests
import time
from typing import List
import uuid

import scrypted_arlo_go
from scrypted_arlo_go import _scrypted_arlo_go

import scrypted_sdk
from scrypted_sdk import ScryptedDeviceBase
from scrypted_sdk.types import Setting, SettingValue, Settings, DeviceProvider, ScryptedInterface

from .arlo import Arlo, NO_MFA
from .arlo.arlo_async import change_stream_class
from .arlo.logging import logger as arlo_lib_logger
from .arlo.mdns import AsyncBrowser
from .logging import ScryptedDeviceLoggerMixin, EXTRA_VERBOSE
from .util import BackgroundTaskMixin, async_print_exception_guard
from .base import ArloDeviceBase
from .basestation import ArloBasestation
from .camera import ArloCamera
from .doorbell import ArloDoorbell
from .smss import ArloSecurityModeSecuritySystem


class ArloProvider(ScryptedDeviceBase, Settings, DeviceProvider, ScryptedDeviceLoggerMixin, BackgroundTaskMixin):
    arlo_cameras = None
    arlo_basestations = None
    arlo_smss = None
    all_device_ids: set = set()
    _arlo_mfa_code = None
    scrypted_devices = None
    _arlo: Arlo = None
    _arlo_mfa_complete_auth = None
    device_discovery_lock: asyncio.Lock = None
    _device_discovery_promise: asyncio.Future = None

    plugin_verbosity_choices = {
        "Normal": logging.INFO,
        "Verbose": logging.DEBUG,
        "Extra Verbose": EXTRA_VERBOSE,
    }

    arlo_transport_choices = ["MQTT", "SSE"]

    mfa_strategy_choices = ["Manual", "IMAP"]

    def __init__(self, nativeId: str = None) -> None:
        super().__init__(nativeId=nativeId)
        self.logger_name = "Provider"

        self.arlo_cameras = {}
        self.arlo_basestations = {}
        self.arlo_smss = {}
        self.scrypted_devices = {}
        self.imap = None
        self.imap_signal = None
        self.imap_skip_emails = None
        self.manual_mfa_signal = None
        self.device_discovery_lock = asyncio.Lock()

        self.propagate_verbosity()
        self.propagate_transport()

        def load(self: ArloProvider):
            if self.stop_plugin:
                self.logger.info("Plugin has been stopped. Will not initialize Arlo client.")
                self.logger.info("To re-enable the plugin, uncheck the 'Stop Arlo Plugin' setting.")
                return
            if self.mfa_strategy == "IMAP":
                self.initialize_imap()
            else:
                arlo_init = self.arlo
                if arlo_init is not None:
                    self.initialize_manual_mfa_loop()

        asyncio.get_event_loop().call_soon(load, self)
        self.create_task(self.onDeviceEvent(ScryptedInterface.Settings.value, None))

    def print(self, *args, **kwargs) -> None:
        """Overrides the print() from ScryptedDeviceBase to avoid double-printing in the main plugin console."""
        print(*args, **kwargs)

    @property
    def arlo_username(self) -> str:
        return self.storage.getItem("arlo_username")

    @property
    def arlo_password(self) -> str:
        return self.storage.getItem("arlo_password")

    @property
    def arlo_device_id(self) -> str:
        device_id = self.storage.getItem("arlo_device_id")
        if device_id is None:
            device_id = str(uuid.uuid4())
            self.storage.setItem("arlo_device_id", device_id)
        return device_id

    @property
    def arlo_public_key(self) -> str:
        public_key = self.storage.getItem("arlo_public_key")
        if public_key is None:
            self._gen_arlo_keypair()
            public_key = self.storage.getItem("arlo_public_key")
        return public_key

    @property
    def arlo_private_key(self) -> str:
        private_key = self.storage.getItem("arlo_private_key")
        if private_key is None:
            self._gen_arlo_keypair()
            private_key = self.storage.getItem("arlo_private_key")
        return private_key

    def _gen_arlo_keypair(self) -> tuple:
        keys = scrypted_arlo_go.KeysOutput(handle=_scrypted_arlo_go.scrypted_arlo_go_GenerateRSAKeys(2048))
        public_key, private_key = keys.PublicPEM, keys.PrivatePEM
        self.storage.setItem("arlo_public_key", public_key)
        self.storage.setItem("arlo_private_key", private_key)
        return public_key, private_key

    @property
    def arlo_auth_headers(self) -> str:
        return self.storage.getItem("arlo_auth_headers")

    @property
    def arlo_cookies(self) -> str:
        return self.storage.getItem("arlo_cookies")

    @property
    def arlo_user_id(self) -> str:
        return self.storage.getItem("arlo_user_id")

    @property
    def arlo_transport(self) -> str:
        # return "SSE"
        # This code is here for posterity, however it looks that as of 06/01/2023
        # Arlo has disabled the MQTT backend
        # Re-enabled and working again as of 12/15/2023
        transport = self.storage.getItem("arlo_transport")
        if transport is None or transport not in ArloProvider.arlo_transport_choices:
            transport = "SSE"
            self.storage.setItem("arlo_transport", transport)
        return transport

    @property
    def plugin_verbosity(self) -> str:
        verbosity = self.storage.getItem("plugin_verbosity")
        if verbosity is None or verbosity not in ArloProvider.plugin_verbosity_choices:
            verbosity = "Normal"
            self.storage.setItem("plugin_verbosity", verbosity)
        return verbosity

    @property
    def mfa_strategy(self) -> str:
        strategy = self.storage.getItem("mfa_strategy")
        if strategy is None or strategy not in ArloProvider.mfa_strategy_choices:
            strategy = "Manual"
            self.storage.setItem("mfa_strategy", strategy)
        return strategy

    @property
    def refresh_interval(self) -> int:
        interval = self.storage.getItem("refresh_interval")
        if interval is None:
            interval = 90
            self.storage.setItem("refresh_interval", interval)
        return int(interval)

    @property
    def imap_mfa_host(self) -> str:
        return self.storage.getItem("imap_mfa_host")

    @property
    def imap_mfa_port(self) -> int:
        port = self.storage.getItem("imap_mfa_port")
        if port is None:
            port = 993
            self.storage.setItem("imap_mfa_port", port)
        return int(port)

    @property
    def imap_mfa_username(self) -> str:
        return self.storage.getItem("imap_mfa_username")

    @property
    def imap_mfa_password(self) -> str:
        return self.storage.getItem("imap_mfa_password")

    @property
    def imap_mfa_sender(self) -> str:
        sender = self.storage.getItem("imap_mfa_sender")
        if sender is None or sender == "":
            sender = "do_not_reply@arlo.com"
            self.storage.setItem("imap_mfa_sender", sender)
        return sender

    @property
    def imap_mfa_interval(self) -> int:
        interval = self.storage.getItem("imap_mfa_interval")
        if interval is None:
            interval = 10
            self.storage.setItem("imap_mfa_interval", interval)
        if int(interval) > 13:
            interval = 13
            self.storage.setItem("imap_mfa_interval", interval)
        return int(interval)

    @property
    def hidden_devices(self) -> List[str]:
        hidden = self.storage.getItem("hidden_devices")
        if hidden is None:
            hidden = []
            self.storage.setItem("hidden_devices", hidden)
        return hidden

    @property
    def hidden_device_ids(self) -> List[str]:
        ids = []
        for id in self.hidden_devices:
            m = re.match(r".*\((.*)\)$", id)
            if m is not None:
                ids.append(m.group(1))
        return ids

    @property
    def mode_enabled(self) -> bool:
        securitymode = self.storage.getItem("mode_enabled")
        if securitymode is None:
            securitymode = False
            self.storage.setItem("mode_enabled", securitymode)
        return securitymode

    @property
    def one_location(self) -> bool:
        one_location = self.storage.getItem("one_location")
        if one_location is None:
            one_location = False
            self.storage.setItem("one_location", one_location)
        return one_location
    
    @property
    def mdns_services(self) -> dict:
        return self.storage.getItem("mdns_services")

    @property
    def stop_plugin(self) -> bool:
        try:
            stop_plugin = self.storage.getItem("stop_plugin")
            if stop_plugin is None:
                stop_plugin = False
                self.storage.setItem("stop_plugin", stop_plugin)
            return stop_plugin
        except Exception as e:
            self.logger.warn("Could not get stop_plugin setting: {e}")
            return False

    @property
    def arlo(self) -> Arlo:
        if self._arlo is not None:
            if self._arlo_mfa_complete_auth is NO_MFA:
                self.logger.info("Arlo MFA skipped")
                self._arlo_mfa_complete_auth = None
                self._arlo_mfa_code = None

                self.storage.setItem("arlo_auth_headers", json.dumps(dict(self._arlo.request.session.headers.items())))
                self.storage.setItem("arlo_cookies", self._arlo.request.dumps_cookies())
                self.storage.setItem("arlo_user_id", self._arlo.user_id)

                self.create_task(self.do_arlo_setup())
            elif self._arlo_mfa_complete_auth is not None:
                if not self._arlo_mfa_code:
                    return None

                self.logger.info("Completing Arlo MFA...")
                try:
                    self._arlo_mfa_complete_auth(self._arlo_mfa_code)
                finally:
                    self._arlo_mfa_complete_auth = None
                    self._arlo_mfa_code = None
                self.logger.info("Arlo MFA done")

                self.storage.setItem("arlo_auth_headers", json.dumps(dict(self._arlo.request.session.headers.items())))
                self.storage.setItem("arlo_cookies", self._arlo.request.dumps_cookies())
                self.storage.setItem("arlo_user_id", self._arlo.user_id)

                self.create_task(self.do_arlo_setup())

            return self._arlo

        if not self.arlo_username or not self.arlo_password:
            return None

        self.logger.info("Trying to initialize Arlo client...")
        try:
            self._arlo = Arlo(self.arlo_username, self.arlo_password, self.arlo_device_id)
            headers = self.arlo_auth_headers
            cookies = self.arlo_cookies
            if headers and cookies:
                self._arlo.UseExistingAuth(self.arlo_user_id, json.loads(headers), cookies)
                self.logger.info(f"Initialized Arlo client, reusing stored auth headers")
                self.create_task(self.do_arlo_setup())
                return self._arlo
            else:
                self._arlo_mfa_complete_auth = self._arlo.LoginMFA(cookies=cookies)
                if self._arlo_mfa_complete_auth is NO_MFA:
                    self.logger.info(f"Initialized Arlo client")
                    # go back to the top of the function to complete the login
                    return self.arlo
                else:
                    self.logger.info(f"Initialized Arlo client, waiting for MFA code")
                return None
        except Exception:
            self.logger.exception("Error initializing Arlo client")
            self._arlo = None
            self._arlo_mfa_complete_auth = None
            self._arlo_mfa_code = None
            raise

    async def do_arlo_setup(self) -> None:
        try:
            await self.mdns()
            await self.discover_devices()
            await self.arlo.Subscribe([
                (self.arlo_basestations[camera["parentId"]], camera) for camera in self.arlo_cameras.values()
            ])
            await self.create_devices()

            self.arlo.event_stream.set_refresh_interval(self.refresh_interval)
        except requests.exceptions.HTTPError:
            self.logger.exception("Error logging in")
            self.logger.error("Will retry with fresh login")
            self._arlo = None
            self._arlo_mfa_code = None
            self.storage.setItem("arlo_auth_headers", None)
            self.storage.setItem("arlo_cookies", None)
            _ = self.arlo
        except Exception:
            self.logger.exception("Error logging in")

    def invalidate_arlo_client(self) -> None:
        if self._arlo is not None:
            self._arlo.Unsubscribe()
        self.exit_manual_mfa()
        self._arlo = None
        self._arlo_mfa_code = None
        self._arlo_mfa_complete_auth = None
        self.storage.setItem("arlo_auth_headers", "")
        self.storage.setItem("arlo_cookies", "")
        self.storage.setItem("arlo_user_id", "")

    def get_current_log_level(self) -> int:
        return ArloProvider.plugin_verbosity_choices[self.plugin_verbosity]

    def propagate_verbosity(self) -> None:
        self.print(f"Setting plugin verbosity to {self.plugin_verbosity}")
        log_level = self.get_current_log_level()
        self.logger.setLevel(log_level)
        for _, device in self.scrypted_devices.items():
            device.logger.setLevel(log_level)
        arlo_lib_logger.setLevel(log_level)

    def propagate_transport(self) -> None:
        self.print(f"Setting plugin transport to {self.arlo_transport}")
        change_stream_class(self.arlo_transport)

    def initialize_manual_mfa_loop(self) -> None:
        self.exit_manual_mfa()
        self.manual_mfa_signal = asyncio.Queue()
        self.create_task(self.manual_mfa_loop())

    async def manual_mfa_loop(self) -> None:
        manual_mfa_signal = self.manual_mfa_signal
        last_mfa = time.time()
        self.logger.info(f"Starting manual refresh loop {id(manual_mfa_signal)}")
        while True:
            # continue by sleeping/waiting for a signal
            # 60 minutes, +/- a random amount of time
            interval = 60 * 60 + random.randint(-300, 300)
            signal_task = asyncio.create_task(manual_mfa_signal.get())

            # wait until either we receive a signal or the refresh interval expires
            sleep_task = asyncio.create_task(asyncio.sleep(interval))
            done, pending = await asyncio.wait([signal_task, sleep_task], return_when=asyncio.FIRST_COMPLETED)
            for task in pending:
                task.cancel()

            done_task = done.pop()
            if done_task is signal_task and done_task.result() is None:
                # exit signal received
                self.logger.info(f"Exiting manual refresh loop {id(manual_mfa_signal)}")
                return

            if time.time() - last_mfa > 14 * 24 * 60 * 60:
                self.logger.info("Clearing cookies to force re-authentication")
                self.storage.setItem("arlo_cookies", "")

            self._arlo = None

            try:
                arlo_init = self.arlo
            except Exception:
                self.logger.exception("Unrecoverable login error")
                self.logger.error("Will request a plugin restart")
                await scrypted_sdk.deviceManager.requestRestart()
                return

            if arlo_init is None:
                self.logger.info("Manual MFA token required")
                return
            else:
                _ = self.arlo

    def exit_manual_mfa(self) -> None:
        if self.manual_mfa_signal:
            self.manual_mfa_signal.put_nowait(None)
        self.manual_mfa_signal = None

    def initialize_imap(self, try_count=1) -> None:
        if not self.imap_mfa_host or not self.imap_mfa_port or \
            not self.imap_mfa_username or not self.imap_mfa_password or \
            not self.imap_mfa_interval:
            return

        self.exit_imap()
        try:
            self.logger.info(f"Trying connect to IMAP (attempt {try_count})")
            self.imap = imaplib.IMAP4_SSL(self.imap_mfa_host, port=self.imap_mfa_port)

            res, _ = self.imap.login(self.imap_mfa_username, self.imap_mfa_password)
            if res.lower() != "ok":
                raise Exception(f"IMAP login failed: {res}")
            res, _ = self.imap.select(mailbox="INBOX", readonly=True)
            if res.lower() != "ok":
                raise Exception(f"IMAP failed to fetch INBOX: {res}")

            # fetch existing arlo emails so we skip them going forward
            res, self.imap_skip_emails = self.imap.search(None, "FROM", self.imap_mfa_sender)
            if res.lower() != "ok":
                raise Exception(f"IMAP failed to fetch old Arlo emails: {res}")
        except Exception:
            self.logger.exception("IMAP initialization error")

            if try_count >= 10:
                self.logger.error("Tried to connect to IMAP too many times. Will request a plugin restart.")
                self.create_task(scrypted_sdk.deviceManager.requestRestart())

            asyncio.get_event_loop().call_later(try_count*try_count, functools.partial(self.initialize_imap, try_count=try_count+1))
        else:
            self.logger.info("Connected to IMAP")
            self.imap_signal = asyncio.Queue()
            self.create_task(self.imap_relogin_loop())

    def exit_imap(self) -> None:
        if self.imap_signal:
            self.imap_signal.put_nowait(None)
        self.imap_signal = None
        self.imap_skip_emails = None
        self.imap = None

    async def imap_relogin_loop(self) -> None:
        imap_signal = self.imap_signal
        self.logger.info(f"Starting IMAP refresh loop {id(imap_signal)}")
        last_mfa = None
        while True:
            self.logger.info("Performing IMAP login flow")

            # save old client and details in case of error
            old_arlo = self._arlo
            old_headers = self.storage.getItem("arlo_auth_headers")
            old_cookies = self.storage.getItem("arlo_cookies")
            old_user_id = self.storage.getItem("arlo_user_id")

            # clear everything
            self._arlo = None
            self._arlo_mfa_code = None
            self._arlo_mfa_complete_auth = None
            self.storage.setItem("arlo_auth_headers", "")
            self.storage.setItem("arlo_user_id", "")

            # clear cookies when it's time to refresh the MFA code
            if last_mfa is None or time.time() - last_mfa > self.imap_mfa_interval * 24 * 60 * 60:
                self.logger.info("Clearing cookies to force re-authentication")
                self.storage.setItem("arlo_cookies", "")
            else:
                self.logger.info("Will re-use existing cookies")

            # initialize login and prompt for MFA
            try:
                arlo_init = self.arlo
            except Exception:
                self.logger.exception("Unrecoverable login error")
                self.logger.error("Will request a plugin restart")
                await scrypted_sdk.deviceManager.requestRestart()
                return

            if arlo_init is None:
                # do imap lookup
                # adapted from https://github.com/twrecked/pyaarlo/blob/77c202b6f789c7104a024f855a12a3df4fc8df38/pyaarlo/tfa.py
                try:
                    try_count = 0
                    while True:
                        try_count += 1

                        sleep_duration = 1
                        if try_count > 5:
                            sleep_duration = 2
                        elif try_count > 10:
                            sleep_duration = 5
                        elif try_count > 20:
                            sleep_duration = 10

                        self.logger.info(f"Checking IMAP for MFA codes (attempt {try_count})")

                        self.imap.check()
                        res, emails = self.imap.search(None, "FROM", self.imap_mfa_sender)
                        if res.lower() != "ok":
                            raise Exception("IMAP error: {res}")

                        if emails == self.imap_skip_emails:
                            self.logger.info("No new emails found, will sleep and retry")
                            await asyncio.sleep(sleep_duration)
                            continue

                        skip_emails = self.imap_skip_emails[0].split()
                        def search_email(msg_id):
                            if msg_id in skip_emails:
                                return None

                            res, msg = self.imap.fetch(msg_id, "(BODY.PEEK[])")
                            if res.lower() != "ok":
                                raise Exception("IMAP error: {res}")

                            if isinstance(msg[0][1], bytes):
                                for part in email.message_from_bytes(msg[0][1]).walk():
                                    if part.get_content_type() != "text/html":
                                        continue
                                    try:
                                        soup = BeautifulSoup(part.get_payload(decode=True), 'html.parser')
                                        for line in soup.get_text().splitlines():
                                            code = re.match(r"^\W*(\d{6})\W*$", line)
                                            if code is not None:
                                                return code.group(1)
                                    except:
                                        continue
                            return None

                        for msg_id in emails[0].split():
                            res = search_email(msg_id)
                            if res is not None:
                                self._arlo_mfa_code = res
                                break

                        # update previously seen emails list
                        self.imap_skip_emails = emails

                        if self._arlo_mfa_code is not None:
                            self.logger.info("Found MFA code")
                            break

                        self.logger.info("No MFA code found, will sleep and retry")
                        await asyncio.sleep(sleep_duration)
                except Exception:
                    self.logger.exception("Error while checking for MFA codes")

                    self._arlo = old_arlo
                    self.storage.setItem("arlo_auth_headers", old_headers)
                    self.storage.setItem("arlo_cookies", old_cookies)
                    self.storage.setItem("arlo_user_id", old_user_id)
                    self._arlo_mfa_code = None
                    self._arlo_mfa_complete_auth = None

                    self.logger.error("Will reload IMAP connection")
                    asyncio.get_event_loop().call_soon(self.initialize_imap)
                else:
                    # finish login
                    if old_arlo:
                        old_arlo.Unsubscribe()

                    try:
                        _ = self.arlo
                    except Exception:
                        self.logger.exception("Unrecoverable login error")
                        self.logger.error("Will request a plugin restart")
                        await scrypted_sdk.deviceManager.requestRestart()
                        return

                    last_mfa = time.time()
            else:
                # MFA disabled
                _ = self.arlo

            # continue by sleeping/waiting for a signal
            # 60 minutes, +/- a random amount of time
            interval = 60 * 60 + random.randint(-300, 300)
            signal_task = asyncio.create_task(imap_signal.get())
            sleep_task = asyncio.create_task(asyncio.sleep(interval))

            # wait until either we receive a signal or the refresh interval expires
<<<<<<< HEAD
=======
            sleep_task = asyncio.create_task(asyncio.sleep(interval))
>>>>>>> 6fe0fd69
            done, pending = await asyncio.wait([signal_task, sleep_task], return_when=asyncio.FIRST_COMPLETED)
            for task in pending:
                task.cancel()

            done_task = done.pop()
            if done_task is signal_task and done_task.result() is None:
                # exit signal received
                self.logger.info(f"Exiting IMAP refresh loop {id(imap_signal)}")
                return

    async def getSettings(self) -> List[Setting]:
        results = [
            {
                "group": "General",
                "key": "arlo_username",
                "title": "Arlo Username",
                "value": self.arlo_username,
            },
            {
                "group": "General",
                "key": "arlo_password",
                "title": "Arlo Password",
                "type": "password",
                "value": self.arlo_password,
            },
            {
                "group": "General",
                "key": "mfa_strategy",
                "title": "Two Factor Strategy",
                "description": "Mechanism to fetch the two factor code for Arlo login. Save after changing this field for more settings.",
                "value": self.mfa_strategy,
                "choices": self.mfa_strategy_choices,
            },
        ]

        if self.mfa_strategy == "Manual":
            results.extend([
                {
                    "group": "General",
                    "key": "arlo_mfa_code",
                    "title": "Two Factor Code",
                    "description": "Enter the code sent by Arlo to your email or phone number.",
                },
                {
                    "group": "General",
                    "key": "force_reauth",
                    "title": "Force Re-Authentication",
                    "description": "Resets the authentication flow of the plugin. Will also re-do 2FA.",
                    "value": False,
                    "type": "boolean",
                },
            ])
        else:
            results.extend([
                {
                    "group": "IMAP 2FA",
                    "key": "imap_mfa_host",
                    "title": "IMAP Hostname",
                    "value": self.imap_mfa_host,
                },
                {
                    "group": "IMAP 2FA",
                    "key": "imap_mfa_port",
                    "title": "IMAP Port",
                    "value": self.imap_mfa_port,
                },
                {
                    "group": "IMAP 2FA",
                    "key": "imap_mfa_username",
                    "title": "IMAP Username",
                    "value": self.imap_mfa_username,
                },
                {
                    "group": "IMAP 2FA",
                    "key": "imap_mfa_password",
                    "title": "IMAP Password",
                    "type": "password",
                    "value": self.imap_mfa_password,
                },
                {
                    "group": "IMAP 2FA",
                    "key": "imap_mfa_sender",
                    "title": "IMAP Email Sender",
                    "value": self.imap_mfa_sender,
                    "description": "The sender email address to search for when loading 2FA codes. See plugin README for more details.",
                },
                {
                    "group": "IMAP 2FA",
                    "key": "imap_mfa_interval",
                    "title": "Refresh Login Interval",
                    "description": "Interval, in days, to refresh the login session to Arlo Cloud. "
                                   "Must be a value greater than 0 and less than 14.",
                    "type": "number",
                    "value": self.imap_mfa_interval,
                }
            ])

        results.extend([
            {
                "group": "General",
                "key": "arlo_transport",
                "title": "Underlying Transport Protocol",
                "description": "Arlo Cloud supports the SSE & MQTT protocols for reading events. "
                               "Both choices should return the same events.",
                "value": self.arlo_transport,
                "choices": ArloProvider.arlo_transport_choices,
            },
            {
                "group": "General",
                "key": "refresh_interval",
                "title": "Refresh Event Stream Interval",
                "description": "Interval, in minutes, to refresh the underlying event stream connection to Arlo Cloud. "
                               "A value of 0 disables this feature.",
                "type": "number",
                "value": self.refresh_interval,
            },
            {
                "group": "General",
                "key": "plugin_verbosity",
                "title": "Logging Verbosity",
                "description": "Verbose logging will show messages received from Arlo Cloud. Extra Verbose will also show SIP and local streaming RTSP messages.",
                "value": self.plugin_verbosity,
                "choices": list(self.plugin_verbosity_choices.keys()),
            },
            {
                "group": "General",
                "key": "hidden_devices",
                "title": "Hidden Devices",
                "description": "Select the Arlo devices to hide in this plugin. Hidden devices will be removed from Scrypted and will "
                               "not be re-added when the plugin reloads.",
                "value": self.hidden_devices,
                "multiple": True,
                "choices": [id for id in self.all_device_ids],
            },
            {
                "group": "General",
                "key": "mode_enabled",
                "title": "Allow Scrypted to Control Arlo Security Modes",
                "description": "Enable or Disable allowing Scrypted to handle changing Security Modes in the Arlo App.",
                "value": self.mode_enabled,
                "type": "boolean",
            },
            {
                "group": "General",
                "key": "stop_plugin",
                "title": "Stop Arlo Plugin",
                "description": "Stops the Arlo Plugin so you can use your main account through the Arlo Web Portal or the Arlo App.",
                "value": self.stop_plugin,
                "type": "boolean",
            },
        ])

        return results

    @async_print_exception_guard
    async def putSetting(self, key: str, value: SettingValue) -> None:
        if not self.validate_setting(key, value):
            await self.onDeviceEvent(ScryptedInterface.Settings.value, None)
            return

        skip_arlo_client = False
        if key == "arlo_mfa_code":
            self._arlo_mfa_code = value
            self.initialize_manual_mfa_loop()
        elif key == "force_reauth":
            # force arlo client to be invalidated and reloaded
            self.invalidate_arlo_client()
        elif key == "plugin_verbosity":
            self.storage.setItem(key, value)
            self.propagate_verbosity()
            skip_arlo_client = True
        else:
            self.storage.setItem(key, value)

            if key == "arlo_transport":
                self.propagate_transport()
                # force arlo client to be invalidated and reloaded, but
                # keep any mfa codes
                if self._arlo is not None:
                    self._arlo.Unsubscribe()
                    self._arlo = None
            elif key == "mfa_strategy":
                if value == "IMAP":
                    self.initialize_imap()
                else:
                    self.exit_imap()
                skip_arlo_client = True
            elif key == "refresh_interval":
                if self._arlo is not None and self._arlo.event_stream:
                    self._arlo.event_stream.set_refresh_interval(self.refresh_interval)
                skip_arlo_client = True
            elif key.startswith("imap_mfa"):
                self.initialize_imap()
                skip_arlo_client = True
            elif key == "hidden_devices":
                if self._arlo is not None and self._arlo.logged_in:
                    self._arlo.Unsubscribe()
                    await self.do_arlo_setup()
                skip_arlo_client = True
            elif key == "mode_enabled":
                if self._arlo is not None and self._arlo.logged_in:
                    self._arlo.Unsubscribe()
                    await self.do_arlo_setup()
            elif key == "stop_plugin":
                skip_arlo_client = True
                verb = "stopped" if value else "enabled"
                self.logger.info(f"Arlo plugin will be {verb}. Restarting...")
                await scrypted_sdk.deviceManager.requestRestart()
            else:
                # force arlo client to be invalidated and reloaded
                self.invalidate_arlo_client()

        if not skip_arlo_client:
            # initialize Arlo client or continue MFA
            _ = self.arlo
        await self.onDeviceEvent(ScryptedInterface.Settings.value, None)

    def validate_setting(self, key: str, val: SettingValue) -> bool:
        if key == "refresh_interval":
            try:
                val = int(val)
            except ValueError:
                self.logger.error(f"Invalid refresh interval '{val}' - must be an integer")
                return False
            if val < 0:
                self.logger.error(f"Invalid refresh interval '{val}' - must be nonnegative")
                return False
        elif key == "imap_mfa_port":
            try:
                val = int(val)
            except ValueError:
                self.logger.error(f"Invalid IMAP port '{val}' - must be an integer")
                return False
            if val < 0:
                self.logger.error(f"Invalid IMAP port '{val}' - must be nonnegative")
                return False
        elif key == "imap_mfa_interval":
            try:
                val = int(val)
            except ValueError:
                self.logger.error(f"Invalid IMAP interval '{val}' - must be an integer")
                return False
            if val < 0 or val > 13:
                self.logger.error(f"Invalid IMAP interval '{val}' - must be between 1 and 13")
                return False
        return True

    async def device_discovery_done(self) -> None:
        while self._device_discovery_promise is None:
            await asyncio.sleep(0.1)
        await self._device_discovery_promise

    @async_print_exception_guard
    async def discover_devices(self) -> None:
        async with self.device_discovery_lock:
            return await self.discover_devices_impl()

    async def discover_devices_impl(self) -> None:
        if not self._arlo or not self._arlo.logged_in:
            raise Exception("Arlo client not connected, cannot discover devices")

        self.logger.info("Discovering devices...")
        self.arlo_cameras = {}
        self.arlo_basestations = {}
        self.arlo_smss = {}
        self.all_device_ids = set()
        self.scrypted_devices = {}
        self._device_discovery_promise = asyncio.Future()

        basestations = self.arlo.GetDevices(['basestation', 'siren'], True)
        for basestation in basestations:
            nativeId = basestation["deviceId"]
            self.all_device_ids.add(f"{basestation['deviceName']} ({nativeId})")

            if nativeId in self.arlo_basestations:
                self.logger.info(f"Skipping basestation {nativeId} ({basestation['modelId']}) as it has already been discovered.")
                continue

            self.logger.debug(f"Discovering {nativeId}")

            self.arlo_basestations[nativeId] = basestation

        cameras = self.arlo.GetDevices(["camera", "arloq", "arloqs", "doorbell"], True)
        for camera in cameras:
            nativeId = camera["deviceId"]
            self.all_device_ids.add(f"{camera['deviceName']} ({nativeId})")

            if camera["deviceId"] != camera["parentId"] and camera["parentId"] not in self.arlo_basestations:
                self.logger.info(f"Skipping camera {camera['deviceId']} ({camera['modelId']}) because its basestation was not found.")
                continue

            if nativeId in self.arlo_cameras:
                self.logger.info(f"Skipping camera {nativeId} ({camera['modelId']}) as it has already been discovered.")
                continue

            self.logger.debug(f"Discovering {nativeId}")

            self.arlo_cameras[nativeId] = camera

            if camera["deviceId"] == camera["parentId"]:
                # these are standalone cameras with no basestation required,
                # so they act as their own basestation
                self.arlo_basestations[camera["deviceId"]] = camera

        self.logger.info(f"Discovered {len(self.arlo_basestations)} basestations.")
        self.logger.info(f"Discovered {len(self.arlo_cameras)} cameras.")

    @async_print_exception_guard
    async def create_devices(self) -> None:
        async with self.device_discovery_lock:
            return await self.create_devices_impl()

    async def create_devices_impl(self) -> None:
        if not self._arlo or not self._arlo.logged_in:
            raise Exception("Arlo client not connected, cannot create devices")

        self.logger.info("Creating devices...")
        self.arlo_smss = {}
        self.scrypted_devices = {}

        basestation_devices = []
        camera_devices = []
        smss_devices = []
        arlo_properties = {}
        provider_to_device_map = {None: []}

        for nativeId, basestation in self.arlo_basestations.items():
            if nativeId in self.hidden_device_ids:
                self.logger.info(f"Skipping manifest for basestation {nativeId} ({basestation['modelId']}) as it is hidden.")
                continue

            if nativeId in self.arlo_cameras:
                self.logger.info(f"Skipping basestation {nativeId} ({basestation['modelId']}) because it is direct wi-fi camera.")
                continue

            self.logger.debug(f"Creating {nativeId}")

            arlo_properties = await self.getDeviceProperties(basestation)
            device = await self.getDevice_impl(nativeId, arlo_properties)
            scrypted_interfaces = device.get_applicable_interfaces()
            manifest = device.get_device_manifest()
            self.logger.debug(f"Interfaces for {nativeId} ({basestation['modelId']}): {scrypted_interfaces}")

            # for basestations, we want to add them to the top level DeviceProvider
            provider_to_device_map.setdefault(None, []).append(manifest)

            # we want to trickle discover them so they are added without deleting all existing
            # root level devices - this is for backward compatibility
            await scrypted_sdk.deviceManager.onDeviceDiscovered(manifest)

            # add any builtin child devices and trickle discover them
            child_manifests = device.get_builtin_child_device_manifests()
            for child_manifest in child_manifests:
                await scrypted_sdk.deviceManager.onDeviceDiscovered(child_manifest)
                provider_to_device_map.setdefault(child_manifest["providerNativeId"], []).append(child_manifest)

            basestation_devices.append(manifest)

        if len(self.arlo_basestations) != len(basestation_devices):
            self.logger.info(f"Created {len(self.arlo_basestations)} basestations, but only {len(basestation_devices)} are shown.")
            self.logger.info("This could be because some of the basestations are hidden or are direct wi-fi cameras.")
            self.logger.info("If a basestation is not hidden and not a direct wi-fi camera but is still missing, ensure "
                             "all basestations are added correctly in the Arlo App.")
        else:
            self.logger.info(f"Created {len(self.arlo_basestations)} basestations.")

        for nativeId, camera in self.arlo_cameras.items():
            if nativeId in self.hidden_device_ids:
                self.logger.info(f"Skipping camera {camera['deviceId']} ({camera['modelId']}) because it is hidden.")
                continue

            self.logger.debug(f"Creating {nativeId}")

            arlo_properties = await self.getDeviceProperties(self.arlo_basestations[camera['parentId']], camera)
            device = await self.getDevice_impl(nativeId, arlo_properties)
            scrypted_interfaces = device.get_applicable_interfaces()
            manifest = device.get_device_manifest()
            self.logger.debug(f"Interfaces for {nativeId} ({camera['modelId']} parent {camera['parentId']}): {scrypted_interfaces}")

            # for cameras without basestations or cameras who have a hidden basestation,
            # we want to add them as top level devices.
            # otherwise, we add the camera under the basestation
            if camera["deviceId"] == camera["parentId"] or camera["parentId"] in self.hidden_device_ids:
                provider_to_device_map.setdefault(None, []).append(manifest)
            else:
                provider_to_device_map.setdefault(camera["parentId"], []).append(manifest)

            # trickle discover this camera so it exists for later steps
            await scrypted_sdk.deviceManager.onDeviceDiscovered(manifest)

            # add any builtin child devices and trickle discover them
            child_manifests = device.get_builtin_child_device_manifests()
            for child_manifest in child_manifests:
                await scrypted_sdk.deviceManager.onDeviceDiscovered(child_manifest)
                provider_to_device_map.setdefault(child_manifest["providerNativeId"], []).append(child_manifest)

            camera_devices.append(manifest)

        if len(self.arlo_cameras) != len(camera_devices):
            self.logger.info(f"Created {len(self.arlo_cameras)} cameras, but only {len(camera_devices)} are shown.")
            self.logger.info("This could be because some cameras are hidden.")
            self.logger.info("If a camera is not hidden but is still missing, ensure all cameras are added "
                             "correctly in the Arlo app.")
        else:
            self.logger.info(f"Created {len(self.arlo_cameras)} cameras")

        if self.mode_enabled:
            locations = self.arlo.GetLocations()

            if len(locations) > 1:
                self.storage.setItem("one_location", False)
            else:
                self.storage.setItem("one_location", True)

            for location in locations:
                nativeId = f'{location}.smss'
                self.all_device_ids.add(f"Arlo Security Mode Security System - {locations[location]} ({nativeId})")

                self.logger.debug(f"Adding {nativeId}")

                if nativeId in self.arlo_smss:
                    self.logger.info(f"Skipping security mode security system {nativeId} (Arlo Security Mode Security System - {locations[location]}) as it has already been added.")
                    continue

                self.arlo_smss[nativeId] = ""

                if nativeId in self.hidden_device_ids:
                    self.logger.info(f"Skipping security mode security system {nativeId} (Arlo Security Mode Security System - {locations[location]}) because it is hidden.")
                    continue

                arlo_properties = {}
                device = await self.getDevice_impl(nativeId, arlo_properties)
                scrypted_interfaces = device.get_applicable_interfaces()
                manifest = {
                    "info": {
                        "model": "Arlo Security Mode Security System",
                        "manufacturer": "Arlo",
                        "firmware": "1.0.0",
                        "serialNumber": "12345",
                    },
                    "nativeId": nativeId,
                    "name": f'Arlo Security Mode Security System {locations[location]}',
                    "interfaces": scrypted_interfaces,
                    "type": device.get_device_type(),
                    "providerNativeId": None,
                }
                self.logger.debug(f"Interfaces for {nativeId}: {scrypted_interfaces}")

                # we want to add the security mode security system as a top level device
                provider_to_device_map.setdefault(None, []).append(manifest)

                # trickle discover this security mode security system so it exists for later steps
                await scrypted_sdk.deviceManager.onDeviceDiscovered(manifest)

                smss_devices.append(manifest)

            if len(locations) != len(smss_devices):
                self.logger.info(f"Created {len(locations)} security mode security systems, but only {len(smss_devices)} are shown.")
                self.logger.info("This could be because some security mode security systems are hidden.")
                self.logger.info("If a security mode security system is not hidden but is still missing, ensure that "
                                 "all locations are in the Arlo App and shared locations are shared with admin "
                                 "permissions in the Arlo App.")
            else:
                self.logger.info(f"Created {len(locations)} security mode security systems.")

        for provider_id in provider_to_device_map.keys():
            if provider_id is None:
                continue

            if len(provider_to_device_map[provider_id]) > 0:
                self.logger.debug(f"Sending {provider_id} and children to scrypted server")
            else:
                self.logger.debug(f"Sending {provider_id} to scrypted server")

            await scrypted_sdk.deviceManager.onDevicesChanged({
                "devices": provider_to_device_map[provider_id],
                "providerNativeId": provider_id,
            })

        # ensure devices at the root match all that was discovered
        self.logger.debug("Sending top level devices to scrypted server")
        await scrypted_sdk.deviceManager.onDevicesChanged({
            "devices": provider_to_device_map[None]
        })
        self.logger.debug("Done discovering and creating devices")

        # force a settings refresh so the hidden devices list can be updated
        await self.onDeviceEvent(ScryptedInterface.Settings.value, None)
        self._device_discovery_promise.set_result(None)

    async def getDevice(self, nativeId: str) -> ArloDeviceBase:
        if not self.stop_plugin:
            self.logger.debug(f"Scrypted requested to load device {nativeId}")
            async with self.device_discovery_lock:
                return await self.getDevice_impl(nativeId)
        return None

    async def getDevice_impl(self, nativeId: str, arlo_properties: dict = None) -> ArloDeviceBase:
        ret = self.scrypted_devices.get(nativeId) or self.create_device(nativeId, arlo_properties)
        if ret is not None:
            self.scrypted_devices[nativeId] = ret
        return ret

    def create_device(self, nativeId: str, arlo_properties: dict) -> ArloDeviceBase:
        if nativeId not in self.arlo_cameras and nativeId not in self.arlo_basestations and nativeId not in self.arlo_smss:
            self.logger.warning(f"Cannot create device for nativeId {nativeId}, maybe it hasn't been loaded yet?")
            return None

        if nativeId.endswith("smss"):
            arlo_device = arlo_basestation = self.arlo_smss[nativeId]
            return ArloSecurityModeSecuritySystem(nativeId, arlo_device, arlo_basestation, arlo_properties, self)

        arlo_device = self.arlo_cameras.get(nativeId)
        if not arlo_device:
            arlo_device = self.arlo_basestations[nativeId]
            return ArloBasestation(nativeId, arlo_device, arlo_properties, self)

        if arlo_device["parentId"] not in self.arlo_basestations:
            self.logger.warning(f"Cannot create camera with nativeId {nativeId} when {arlo_device['parentId']} is not a valid basestation")
            return None

        arlo_basestation = self.arlo_basestations[arlo_device["parentId"]]

        if arlo_device["deviceType"] == "doorbell":
            return ArloDoorbell(nativeId, arlo_device, arlo_basestation, arlo_properties, self)
        return ArloCamera(nativeId, arlo_device, arlo_basestation, arlo_properties, self)

    async def getDeviceProperties(self, basestation: dict, camera: dict = None) -> dict:
        timeout = 10 if basestation == camera else 5
        arlo_properties = {}

        for _ in range(3):
            try:
                arlo_properties = await asyncio.wait_for(self.arlo.TriggerProperties(basestation, camera), timeout=timeout)
                break
            except asyncio.TimeoutError:
                self.logger.error(f"Timeout while fetching properties for {camera['deviceId'] if camera else basestation['deviceId']}")
            except Exception as e:
                self.logger.error(f"Error while fetching properties for {camera['deviceId'] if camera else basestation['deviceId']}: {e}")
        else:
            self.logger.error(f"Failed to fetch properties for {camera['deviceId'] if camera else basestation['deviceId']} after 3 attempts")

        return arlo_properties
    
    async def mdns(self) -> None:
        self.logger.debug("Initializing mDNS Discovery for basestations.")
        try:
            mdns = AsyncBrowser(self.logger)
            await mdns.async_run()
            self.storage.setItem("mdns_services", mdns.services)
            if self.mdns_services:
                self.logger.debug(f"Basestations found in mDNS.")
        except:
            self.logger.error("Basestations not found in mDNS, manual input needed under basestations settings.")<|MERGE_RESOLUTION|>--- conflicted
+++ resolved
@@ -248,7 +248,7 @@
             one_location = False
             self.storage.setItem("one_location", one_location)
         return one_location
-    
+
     @property
     def mdns_services(self) -> dict:
         return self.storage.getItem("mdns_services")
@@ -604,13 +604,9 @@
             # 60 minutes, +/- a random amount of time
             interval = 60 * 60 + random.randint(-300, 300)
             signal_task = asyncio.create_task(imap_signal.get())
+
+            # wait until either we receive a signal or the refresh interval expires
             sleep_task = asyncio.create_task(asyncio.sleep(interval))
-
-            # wait until either we receive a signal or the refresh interval expires
-<<<<<<< HEAD
-=======
-            sleep_task = asyncio.create_task(asyncio.sleep(interval))
->>>>>>> 6fe0fd69
             done, pending = await asyncio.wait([signal_task, sleep_task], return_when=asyncio.FIRST_COMPLETED)
             for task in pending:
                 task.cancel()
@@ -1154,7 +1150,7 @@
             self.logger.error(f"Failed to fetch properties for {camera['deviceId'] if camera else basestation['deviceId']} after 3 attempts")
 
         return arlo_properties
-    
+
     async def mdns(self) -> None:
         self.logger.debug("Initializing mDNS Discovery for basestations.")
         try:
