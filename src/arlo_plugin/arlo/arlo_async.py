# This file has been modified to support async semantics and better
# integration with scrypted.
# Original: https://github.com/jeffreydwalter/arlo

"""
Copyright 2016 Jeffrey D. Walter

Licensed under the Apache License, Version 2.0 (the "License");
you may not use this file except in compliance with the License.
You may obtain a copy of the License at

   http://www.apache.org/licenses/LICENSE-2.0

Unless required by applicable law or agreed to in writing, software
distributed under the License is distributed on an "AS ISBASIS,
WITHOUT WARRANTIES OR CONDITIONS OF ANY KIND, either express or implied.
See the License for the specific language governing permissions and
limitations under the License.
"""

# 14 Sep 2016, Len Shustek: Added Logout()
# 17 Jul 2017, Andreas Jakl: Port to Python 3 (https://www.andreasjakl.com/using-netgear-arlo-security-cameras-for-periodic-recording/)

# Import helper classes that are part of this library.

from .request import Request
from .host_picker import pick_host
from .mqtt_stream_async import MQTTStream
from .sse_stream_async import EventStream
from .logging import logger

# Import all of the other stuff.
from datetime import datetime, timedelta
from cachetools import cached, TTLCache

import asyncio
import sys
import base64
import math
import random
import time
from urllib.parse import urlparse, parse_qs


stream_class = EventStream

def change_stream_class(s_class):
    global stream_class
    if s_class == "MQTT":
        stream_class = MQTTStream
    elif s_class == "SSE":
        stream_class = EventStream
    else:
        raise NotImplementedError(s_class)


# https://github.com/twrecked/pyaarlo/blob/03c99b40b67529d81c0ba399fe91a3e6d1a35a80/pyaarlo/constant.py#L265-L285
USER_AGENTS = {
    "arlo":
        "Mozilla/5.0 (iPhone; CPU iPhone OS 11_1_2 like Mac OS X) "
        "AppleWebKit/604.3.5 (KHTML, like Gecko) Mobile/15B202 NETGEAR/v1 "
        "(iOS Vuezone)",
    "iphone":
        "Mozilla/5.0 (iPhone; CPU iPhone OS 13_1_3 like Mac OS X) "
        "AppleWebKit/605.1.15 (KHTML, like Gecko) Version/13.0.1 Mobile/15E148 Safari/604.1",
    "ipad":
        "Mozilla/5.0 (iPad; CPU OS 12_2 like Mac OS X) "
        "AppleWebKit/605.1.15 (KHTML, like Gecko) Version/12.1 Mobile/15E148 Safari/604.1",
    "mac":
        "Mozilla/5.0 (Macintosh; Intel Mac OS X 10_11_6) "
        "AppleWebKit/605.1.15 (KHTML, like Gecko) Version/11.1.2 Safari/605.1.15",
    "firefox":
        "Mozilla/5.0 (X11; Ubuntu; Linux x86_64; rv:85.0) "
        "Gecko/20100101 Firefox/85.0",
    "linux":
        "Mozilla/5.0 (X11; Linux x86_64) "
        "AppleWebKit/537.36 (KHTML, like Gecko) Chrome/88.0.4324.96 Safari/537.36",

    # extracted from cloudscraper as a working UA for cloudflare
    "android":
        "Mozilla/5.0 (Linux; U; Android 8.1.0; zh-cn; PACM00 Build/O11019) "
        "AppleWebKit/537.36 (KHTML, like Gecko) Version/4.0 Chrome/57.0.2987.132 MQQBrowser/8.8 Mobile Safari/537.36"
}

# user agents for media players, e.g. the android app
MEDIA_USER_AGENTS = {
    "android": "ijkplayer-android-4.5_28538"
}

VALID_DEVICE_STATES = [
    'provisioned',
    'synced',
]

<<<<<<< HEAD
=======
# Sentinel object to indicate that MFA is not active
NO_MFA = object()
>>>>>>> e58a1e73

class Arlo(object):
    BASE_URL = 'my.arlo.com'
    AUTH_URL = 'ocapi-app.arlo.com'
    BACKUP_AUTH_HOSTS = ['MzQuMjQxLjU0LjE3MQ==', 'NjMuMzIuMjcuNjk=']
    #BACKUP_AUTH_HOSTS = BACKUP_AUTH_HOSTS[1:2]
    TRANSID_PREFIX = 'web'

    random.shuffle(BACKUP_AUTH_HOSTS)

    def __init__(self, username: str, password: str, device_id: str):
        self.username = username
        self.password = password
        self.device_id = device_id
        self.event_stream = None
        self.request = None
        self.logged_in = False

    def to_timestamp(self, dt):
        if sys.version[0] == '2':
            epoch = datetime.fromtimestamp(0)
            return int((dt - epoch).total_seconds() * 1e3)
        else:
            return int(dt.timestamp() * 1e3)

    def genTransId(self, trans_type=TRANSID_PREFIX):
        def float2hex(f):
            MAXHEXADECIMALS = 15
            w = f // 1
            d = f % 1

            # Do the whole:
            if w == 0: result = '0'
            else: result = ''
            while w:
                w, r = divmod(w, 16)
                r = int(r)
                if r > 9: r = chr(r+55)
                else: r = str(r)
                result =  r + result

            # And now the part:
            if d == 0: return result

            result += '.'
            count = 0
            while d:
                d = d * 16
                w, d = divmod(d, 1)
                w = int(w)
                if w > 9: w = chr(w+55)
                else: w = str(w)
                result +=  w
                count += 1
                if count > MAXHEXADECIMALS: break

            return result

        now = datetime.today()
        return trans_type+"!" + float2hex(random.random() * math.pow(2, 32)).lower() + "!" + str(int((time.mktime(now.timetuple())*1e3 + now.microsecond/1e3)))

    def UseExistingAuth(self, user_id, headers):
        self.user_id = user_id
        headers['Content-Type'] = 'application/json; charset=UTF-8'
        headers['User-Agent'] = USER_AGENTS['arlo']
        self.request = Request(mode="cloudscraper")
        self.request.session.headers.update(headers)
        self.BASE_URL = 'myapi.arlo.com'
        self.logged_in = True

    def LoginMFA(self):
        headers = {
            'DNT': '1',
            'schemaVersion': '1',
            'Auth-Version': '2',
            'Content-Type': 'application/json; charset=UTF-8',
            'Origin': f'https://{self.BASE_URL}',
            'Referer': f'https://{self.BASE_URL}/',
            'Source': 'arloCamWeb',
            'TE': 'Trailers',
            'x-user-device-id': self.device_id,
            'x-user-device-automation-name': 'QlJPV1NFUg==',
            'x-user-device-type': 'BROWSER',
            'Host': self.AUTH_URL,
        }

        self.request = Request()
        try:
            #raise Exception("testing backup hosts")
            auth_host = self.AUTH_URL
            self.request.options(f'https://{auth_host}/api/auth', headers=headers)
            logger.info("Using primary authentication host")
        except Exception as e:
            # in case cloudflare rejects our auth request...
            logger.warning(f"Using fallback authentication host due to: {e}")

            auth_host = pick_host([
                base64.b64decode(h.encode("utf-8")).decode("utf-8")
                for h in self.BACKUP_AUTH_HOSTS
            ], self.AUTH_URL, "/api/auth")
            logger.debug(f"Selected backup authentication host {auth_host}")

            self.request = Request(mode="ip")

        # Authenticate
        self.request.options(f'https://{auth_host}/api/auth', headers=headers)
        auth_body = self.request.post(
            f'https://{auth_host}/api/auth',
            params={
                'email': self.username,
                'password': str(base64.b64encode(self.password.encode('utf-8')), 'utf-8'),
                'language': 'en',
                'EnvSource': 'prod'
            },
            headers=headers,
            raw=True
        )
        self.user_id = auth_body['data']['userId']

        if auth_body['data'].get("MFA_State") != "DISABLED":
            self.request.session.headers.update({'Authorization': base64.b64encode(auth_body['data']['token'].encode('utf-8')).decode()})

            # Retrieve MFA factor id
            factors_body = self.request.get(
                f'https://{auth_host}/api/getFactors',
                params={'data': auth_body['data']['issued']},
                headers=headers,
                raw=True
            )
            factor_id = next(
                iter([
                    i for i in factors_body['data']['items']
                    if (i['factorType'] == 'EMAIL' or i['factorType'] == 'SMS')
                    and i['factorRole'] == "PRIMARY"
                ]),
                {}
            ).get('factorId')
            if not factor_id:
                raise Exception("Could not find valid 2FA method - is the primary 2FA set to either Email or SMS?")

            # Start factor auth
            start_auth_body = self.request.post(
                f'https://{auth_host}/api/startAuth',
                params={'factorId': factor_id},
                headers=headers,
                raw=True
            )
            factor_auth_code = start_auth_body['data']['factorAuthCode']

            def complete_auth(code):
                nonlocal self, factor_auth_code, headers

                finish_auth_body = self.request.post(
                    f'https://{auth_host}/api/finishAuth',
                    params={
                        'factorAuthCode': factor_auth_code,
                        'otp': code
                    },
                    headers=headers,
                    raw=True
                )

                if finish_auth_body.get('data', {}).get('token') is None:
                    raise Exception("Could not complete 2FA, maybe invalid token? If the error persists, please try reloading the plugin and logging in again.")

                self.request = Request(mode="cloudscraper")

                # Update Authorization code with new code
                headers = {
                    'Auth-Version': '2',
                    'Authorization': finish_auth_body['data']['token'],
                    'User-Agent': USER_AGENTS['arlo'],
                    'Content-Type': 'application/json; charset=UTF-8',
                }
                self.request.session.headers.update(headers)
                self.BASE_URL = 'myapi.arlo.com'
                self.logged_in = True

            return complete_auth
        else:
            # MFA has been disabled
            headers = {
                'Auth-Version': '2',
                'Authorization': auth_body['data']['token'],
                'User-Agent': USER_AGENTS['arlo'],
                'Content-Type': 'application/json; charset=UTF-8',
            }
            self.request.session.headers.update(headers)
            self.BASE_URL = 'myapi.arlo.com'
            self.logged_in = True
            return NO_MFA

    def Logout(self):
        self.Unsubscribe()
        return self.request.put(f'https://{self.BASE_URL}/hmsweb/logout')

    async def Subscribe(self, basestation_camera_tuples=[]):
        """
        Arlo uses the EventStream interface in the browser to do pub/sub style messaging.
        Unfortunately, this appears to be the only way Arlo communicates these messages.

        This function makes the initial GET request to /subscribe, which returns the EventStream socket.
        Once we have that socket, the API requires a POST request to /notify with the subscriptions resource.
        This call registers the device (which should be the basestation) so that events will be sent to the EventStream
        when subsequent calls to /notify are made.
        """
        async def heartbeat(self, basestations, interval=30):
            while self.event_stream and self.event_stream.active:
                for basestation in basestations:
                    try:
                        self.Ping(basestation)
                    except:
                        pass
                await asyncio.sleep(interval)

        if not self.event_stream or (not self.event_stream.initializing and not self.event_stream.connected):
            self.event_stream = stream_class(self)
            await self.event_stream.start()

        while not self.event_stream.connected:
            await asyncio.sleep(0.5)

        # if tuples are provided, then this is the Subscribe initiated
        # by the top level plugin, and we should add mqtt subscriptions
        # and register basestation heartbeats
        if len(basestation_camera_tuples) > 0:
            # find unique basestations and cameras
            basestations, cameras = {}, {}
            for basestation, camera in basestation_camera_tuples:
                basestations[basestation['deviceId']] = basestation
                cameras[camera['deviceId']] = camera

            # filter out cameras without basestation, where they are their own basestations
            # this is so battery-powered devices do not drain due to pings
            # for wired devices, keep doorbells, sirens, and arloq in the list so they get pings
            # we also add arlo baby devices (abc1000, abc1000a) since they are standalone-only
            # and seem to want pings
            devices_to_ping = {}
            for basestation in basestations.values():
                if basestation['deviceId'] == basestation.get('parentId') and \
                    basestation['deviceType'] not in ['doorbell', 'siren', 'arloq', 'arloqs'] and \
                    basestation['modelId'].lower() not in ['abc1000', 'abc1000a']:
                    continue
                # avd2001, avd3001, and avd4001 are battery doorbells, and we don't want to drain its battery, so disable pings
                if basestation['modelId'].lower().startswith(('avd2001', 'avd3001', 'avd4001')):
                    continue
                devices_to_ping[basestation['deviceId']] = basestation

            logger.info(f"Will send heartbeat to the following devices: {list(devices_to_ping.keys())}")

            # start heartbeat loop with only pingable devices
            asyncio.get_event_loop().create_task(heartbeat(self, list(devices_to_ping.values())))

            # subscribe to all camera topics
            topics = [
                f"d/{basestation['xCloudId']}/out/doorbells/{camera['deviceId']}/#" if camera['deviceType'] == 'doorbell' else f"d/{basestation['xCloudId']}/out/cameras/{camera['deviceId']}/#"
                for basestation, camera in basestation_camera_tuples
            ]

            # subscribe to basestation topics
            for basestation in basestations.values():
                x_cloud_id = basestation['xCloudId']
                topics += [
                    f"d/{x_cloud_id}/out/wifi/#",
                    f"d/{x_cloud_id}/out/subscriptions/#",
                    f"d/{x_cloud_id}/out/audioPlayback/#",
                    f"d/{x_cloud_id}/out/modes/#",
                    f"d/{x_cloud_id}/out/basestation/#",
                    f"d/{x_cloud_id}/out/cameras/#",
                    f"d/{x_cloud_id}/out/doorbells/#",
                    f"d/{x_cloud_id}/out/siren/#",
                    f"d/{x_cloud_id}/out/devices/#",
                    f"d/{x_cloud_id}/out/storage/#",
                    f"d/{x_cloud_id}/out/schedule/#",
                    f"d/{x_cloud_id}/out/diagnostics/#",
                    f"d/{x_cloud_id}/out/automaticRevisionUpdate/#",
                    f"d/{x_cloud_id}/out/audio/#",
                    f"d/{x_cloud_id}/out/activeAutomations/#",
                    f"d/{x_cloud_id}/out/lte/#",
                ]

            # subscribe to user topics
            topics += [
                f"u/{self.user_id}/#"
            ]

            self.event_stream.subscribe(topics)

    def Unsubscribe(self):
        """ This method stops the EventStream subscription and removes it from the event_stream collection. """
        if self.event_stream and self.event_stream.connected:
            self.event_stream.disconnect()
            self.request.get(f'https://{self.BASE_URL}/hmsweb/client/unsubscribe')

        self.event_stream = None

    def Notify(self, basestation, body):
        """
        The following are examples of the json you would need to pass in the body of the Notify() call to interact with Arlo:

        ##############################################################################################################################
        ##############################################################################################################################
        NOTE: While you can call Notify() directly, responses from these notify calls are sent to the EventStream (see Subscribe()),
        and so it's better to use the Get/Set methods that are implemented using the NotifyAndGetResponse() method.
        ##############################################################################################################################
        ##############################################################################################################################

        Set System Mode (Armed, Disarmed) - {"from":"XXX-XXXXXXX_web","to":"XXXXXXXXXXXXX","action":"set","resource":"modes","transId":"web!XXXXXXXX.XXXXXXXXXXXXXXXXXXXX","publishResponse":true,"properties":{"active":"mode0"}}
        Set System Mode (Calendar) - {"from":"XXX-XXXXXXX_web","to":"XXXXXXXXXXXXX","action":"set","resource":"schedule","transId":"web!XXXXXXXX.XXXXXXXXXXXXXXXXXXXX","publishResponse":true,"properties":{"active":true}}
        Configure The Schedule (Calendar) - {"from":"XXX-XXXXXXX_web","to":"XXXXXXXXXXXXX","action":"set","resource":"schedule","transId":"web!XXXXXXXX.XXXXXXXXXXXXXXXXXXXX","publishResponse":true,"properties":{"schedule":[{"modeId":"mode0","startTime":0},{"modeId":"mode2","startTime":28800000},{"modeId":"mode0","startTime":64800000},{"modeId":"mode0","startTime":86400000},{"modeId":"mode2","startTime":115200000},{"modeId":"mode0","startTime":151200000},{"modeId":"mode0","startTime":172800000},{"modeId":"mode2","startTime":201600000},{"modeId":"mode0","startTime":237600000},{"modeId":"mode0","startTime":259200000},{"modeId":"mode2","startTime":288000000},{"modeId":"mode0","startTime":324000000},{"modeId":"mode0","startTime":345600000},{"modeId":"mode2","startTime":374400000},{"modeId":"mode0","startTime":410400000},{"modeId":"mode0","startTime":432000000},{"modeId":"mode0","startTime":518400000}]}
        Create Mode -
            {"from":"XXX-XXXXXXX_web","to":"XXXXXXXXXXXXX","action":"add","resource":"rules","transId":"web!XXXXXXXX.XXXXXXXXXXXXXXXXXXXX","publishResponse":true,"properties":{"name":"Record video on Camera 1 if Camera 1 detects motion","id":"ruleNew","triggers":[{"type":"pirMotionActive","deviceId":"XXXXXXXXXXXXX","sensitivity":80}],"actions":[{"deviceId":"XXXXXXXXXXXXX","type":"recordVideo","stopCondition":{"type":"timeout","timeout":15}},{"type":"sendEmailAlert","recipients":["__OWNER_EMAIL__"]},{"type":"pushNotification"}]}}
            {"from":"XXX-XXXXXXX_web","to":"XXXXXXXXXXXXX","action":"add","resource":"modes","transId":"web!XXXXXXXX.XXXXXXXXXXXXXXXXXXXX","publishResponse":true,"properties":{"name":"Test","rules":["rule3"]}}
        Delete Mode - {"from":"XXX-XXXXXXX_web","to":"XXXXXXXXXXXXX","action":"delete","resource":"modes/mode3","transId":"web!XXXXXXXX.XXXXXXXXXXXXXXXXXXXX","publishResponse":true}
        Camera Off - {"from":"XXX-XXXXXXX_web","to":"XXXXXXXXXXXXX","action":"set","resource":"cameras/XXXXXXXXXXXXX","transId":"web!XXXXXXXX.XXXXXXXXXXXXXXXXXXXX","publishResponse":true,"properties":{"privacyActive":false}}
        Night Vision On - {"from":"XXX-XXXXXXX_web","to":"XXXXXXXXXXXXX","action":"set","resource":"cameras/XXXXXXXXXXXXX","transId":"web!XXXXXXXX.XXXXXXXXXXXXXXXXXXXX","publishResponse":true,"properties":{"zoom":{"topleftx":0,"toplefty":0,"bottomrightx":1280,"bottomrighty":720},"mirror":true,"flip":true,"nightVisionMode":1,"powerSaveMode":2}}
        Motion Detection Test - {"from":"XXX-XXXXXXX_web","to":"XXXXXXXXXXXXX","action":"set","resource":"cameras/XXXXXXXXXXXXX","transId":"web!XXXXXXXX.XXXXXXXXXXXXXXXXXXXX","publishResponse":true,"properties":{"motionSetupModeEnabled":true,"motionSetupModeSensitivity":80}}

        device_id = locations.data.uniqueIds

        System Properties: ("resource":"modes")
            active (string) - Mode Selection (mode2 = All Motion On, mode1 = Armed, mode0 = Disarmed, etc.)

        System Properties: ("resource":"schedule")
            active (bool) - Mode Selection (true = Calendar)

        Camera Properties: ("resource":"cameras/{id}")
            privacyActive (bool) - Camera On/Off
            zoom (topleftx (int), toplefty (int), bottomrightx (int), bottomrighty (int)) - Camera Zoom Level
            mirror (bool) - Mirror Image (left-to-right or right-to-left)
            flip (bool) - Flip Image Vertically
            nightVisionMode (int) - Night Mode Enabled/Disabled (1, 0)
            powerSaveMode (int) - PowerSaver Mode (3 = Best Video, 2 = Optimized, 1 = Best Battery Life)
            motionSetupModeEnabled (bool) - Motion Detection Setup Enabled/Disabled
            motionSetupModeSensitivity (int 0-100) - Motion Detection Sensitivity
        """
        basestation_id = basestation.get('deviceId')

        body['transId'] = self.genTransId()
        body['from'] = self.user_id+'_web'
        body['to'] = basestation_id

        self.request.post(f'https://{self.BASE_URL}/hmsweb/users/devices/notify/'+body['to'], params=body, headers={"xcloudId":basestation.get('xCloudId')})
        return body.get('transId')

    def Ping(self, basestation, camera=None):
        basestation_id = basestation.get('deviceId')
        if camera:
            camera_id = camera.get('deviceId')
            return self.Notify(basestation, {"action":"set","resource":"subscriptions/"+self.user_id+"_web","publishResponse":False,"properties":{"devices":[camera_id]}})
        else:
            return self.Notify(basestation, {"action":"set","resource":"subscriptions/"+self.user_id+"_web","publishResponse":False,"properties":{"devices":[basestation_id]}})

    def SubscribeToErrorEvents(self, basestation, camera, callback):
        """
        Use this method to subscribe to error events. You must provide a callback function which will get called once per error event.

        The callback function should have the following signature:
        def callback(code, message)

        This is an example of handling a specific event, in reality, you'd probably want to write a callback for HandleEvents()
        that has a big switch statement in it to handle all the various events Arlo produces.

        Returns the Task object that contains the subscription loop.
        """
        resource = f"cameras/{camera.get('deviceId')}"

        # Note: It looks like sometimes a message is returned as an 'is' action
        # where a 'stateChangeReason' property contains the error message. This is
        # a bit of a hack but we will listen to both events with an 'error' key as
        # well as 'stateChangeReason' events.

        def callbackwrapper(self, event):
            if 'error' in event:
                error = event['error']
            elif 'properties' in event:
                error = event['properties'].get('stateChangeReason', {})
            else:
                return None
            message = error.get('message')
            code = error.get('code')
            stop = callback(code, message)
            if not stop:
                return None
            return stop

        return asyncio.get_event_loop().create_task(
            self.HandleEvents(basestation, resource, ['error', ('is', 'stateChangeReason')], callbackwrapper)
        )

    def SubscribeToMotionEvents(self, basestation, camera, callback, logger) -> asyncio.Task:
        """
        Use this method to subscribe to motion events. You must provide a callback function which will get called once per motion event.

        The callback function should have the following signature:
        def callback(event)

        This is an example of handling a specific event, in reality, you'd probably want to write a callback for HandleEvents()
        that has a big switch statement in it to handle all the various events Arlo produces.

        Returns the Task object that contains the subscription loop.
        """
        return self._subscribe_to_motion_or_audio_events(basestation, camera, callback, logger, "motionDetected")

    def SubscribeToAudioEvents(self, basestation, camera, callback, logger):
        """
        Use this method to subscribe to audio events. You must provide a callback function which will get called once per audio event.

        The callback function should have the following signature:
        def callback(event)

        This is an example of handling a specific event, in reality, you'd probably want to write a callback for HandleEvents()
        that has a big switch statement in it to handle all the various events Arlo produces.

        Returns the Task object that contains the subscription loop.
        """
        return self._subscribe_to_motion_or_audio_events(basestation, camera, callback, logger, "audioDetected")

    def _subscribe_to_motion_or_audio_events(self, basestation, camera, callback, logger, event_key) -> asyncio.Task:
        """
        Helper class to implement force reset of events (when event end signal is dropped) and delay of end
        of event signals (when the sensor turns off and on quickly)

        event_key is either motionDetected or audioDetected
        """

        resource = f"cameras/{camera.get('deviceId')}"

        # if we somehow miss the *Detected = False event, this task
        # is used to force the caller to register the end of the event
        force_reset_event_task: asyncio.Task = None

        # when we receive a normal *Detected = False event, this
        # task is used to delay the delivery in case the sensor
        # registers an event immediately afterwards
        delayed_event_end_task: asyncio.Task = None

        async def reset_event(sleep_duration: float) -> None:
            nonlocal force_reset_event_task, delayed_event_end_task
            await asyncio.sleep(sleep_duration)

            logger.debug(f"{event_key}: delivering False")
            callback(False)

            force_reset_event_task = None
            delayed_event_end_task = None

        def callbackwrapper(self, event):
            nonlocal force_reset_event_task, delayed_event_end_task
            properties = event.get('properties', {})

            stop = None
            if event_key in properties:
                event_detected = properties[event_key]
                delivery_delay = 10

                logger.debug(f"{event_key}: {event_detected} {'will delay delivery by ' + str(delivery_delay) + 's' if not event_detected else ''}".rstrip())

                if force_reset_event_task:
                    logger.debug(f"{event_key}: cancelling previous force reset task")
                    force_reset_event_task.cancel()
                    force_reset_event_task = None
                if delayed_event_end_task:
                    logger.debug(f"{event_key}: cancelling previous delay event task")
                    delayed_event_end_task.cancel()
                    delayed_event_end_task = None

                if event_detected:
                    stop = callback(event_detected)

                    # schedule a callback to reset the sensor
                    # if we somehow miss the *Detected = False event
                    force_reset_event_task = asyncio.get_event_loop().create_task(reset_event(60))
                else:
                    delayed_event_end_task = asyncio.get_event_loop().create_task(reset_event(delivery_delay))

            if not stop:
                return None
            return stop

        return asyncio.get_event_loop().create_task(
            self.HandleEvents(basestation, resource, [('is', event_key)], callbackwrapper)
        )

    def SubscribeToBatteryEvents(self, basestation, camera, callback):
        """
        Use this method to subscribe to battery events. You must provide a callback function which will get called once per battery event.

        The callback function should have the following signature:
        def callback(event)

        This is an example of handling a specific event, in reality, you'd probably want to write a callback for HandleEvents()
        that has a big switch statement in it to handle all the various events Arlo produces.

        Returns the Task object that contains the subscription loop.
        """
        resource = f"cameras/{camera.get('deviceId')}"

        def callbackwrapper(self, event):
            properties = event.get('properties', {})
            stop = None
            if 'batteryLevel' in properties:
                stop = callback(properties['batteryLevel'])
            if not stop:
                return None
            return stop

        return asyncio.get_event_loop().create_task(
            self.HandleEvents(basestation, resource, [('is', 'batteryLevel')], callbackwrapper)
        )

    def SubscribeToBrightnessEvents(self, basestation, camera, callback):
        """
        Use this method to subscribe to video brightness events. You must provide a callback function which will get called once per brightness event.

        Technically speaking, Arlo doesn't produce brightness events. This is used as a callback for when brightness is modified by the user.

        The callback function should have the following signature:
        def callback(event)

        This is an example of handling a specific event, in reality, you'd probably want to write a callback for HandleEvents()
        that has a big switch statement in it to handle all the various events Arlo produces.

        Returns the Task object that contains the subscription loop.
        """
        resource = f"cameras/{camera.get('deviceId')}"

        def callbackwrapper(self, event):
            properties = event.get('properties', {})
            stop = None
            if 'brightness' in properties:
                stop = callback(properties['brightness'])
            if not stop:
                return None
            return stop

        return asyncio.get_event_loop().create_task(
            self.HandleEvents(basestation, resource, [('is', 'brightness')], callbackwrapper)
        )
    
    def SubscribeToChargeNotificationLedEvents(self, basestation, camera, callback):
        """
        Use this method to subscribe to camera charge notification led events. You must provide a callback function which will get called once per charge notification led event.

        The callback function should have the following signature:
        def callback(event)

        This is an example of handling a specific event, in reality, you'd probably want to write a callback for HandleEvents()
        that has a big switch statement in it to handle all the various events Arlo produces.

        Returns the Task object that contains the subscription loop.
        """
        resource = f"cameras/{camera.get('deviceId')}"

        def callbackwrapper(self, event):
            properties = event.get('properties', {})
            stop = None
            if 'chargeNotificationLedEnable' in properties:
                stop = callback(properties['chargeNotificationLedEnable'])
            if not stop:
                return None
            return stop

        return asyncio.get_event_loop().create_task(
            self.HandleEvents(basestation, resource, [('is', 'chargeNotificationLedEnable')], callbackwrapper)
        )
    
    def SubscribeToRebootEvents(self, device, callback):
        """
        Use this method to subscribe to device reboot events. You must provide a callback function which will get called once per device reboot event.

        Technically speaking, Arlo doesn't produce device reboot events. This is used as a callback for when device reboot is initiated by the user.

        The callback function should have the following signature:
        def callback(event)

        This is an example of handling a specific event, in reality, you'd probably want to write a callback for HandleEvents()
        that has a big switch statement in it to handle all the various events Arlo produces.

        Returns the Task object that contains the subscription loop.
        """
        resource = 'diagnostics'

        def callbackwrapper(self, event):
            properties = event.get('from', {})
            stop = None
            if device['deviceId'] in properties:
                stop = callback(event)
            if not stop:
                return None
            return stop

        return asyncio.get_event_loop().create_task(
            self.HandleEvents(device, resource, [('reboot')], callbackwrapper)
        )
    
    def SubscribeToDeviceStateEvents(self, basestation, callback, camera=None):
        """
        Use this method to subscribe to basestation or camera activity state events. 
        You must provide a callback function which will get called once per event.

        The callback function should have the following signature:
        def callback(event)

        Returns the Task object that contains the subscription loop.
        """
        if camera is None:
            resource = 'basestation'
            event_key = 'state'
        else:
            resource = f"cameras/{camera['deviceId']}"
            event_key = 'activityState'

        def callbackwrapper(self, event):
            properties = event.get('properties', {})
            stop = None
            if event_key in properties:
                stop = callback(event.get('properties', {}))
            if not stop:
                return None
            return stop

        return asyncio.get_event_loop().create_task(
            self.HandleEvents(basestation, resource, [('is', event_key)], callbackwrapper)
        )
    
    def SubscribeToSipCallActiveEvents(self, basestation, camera, callback):
        """
        Use this method to subscribe to sip call active events. 
        You must provide a callback function which will get called once per event.

        The callback function should have the following signature:
        def callback(event)

        Returns the Task object that contains the subscription loop.
        """
        if camera['deviceType'] == 'doorbell':
            resource = f"doorbells/{camera.get('deviceId')}"
        elif camera['deviceType'] == 'camera':
            resource = f"cameras/{camera.get('deviceId')}"

        def callbackwrapper(self, event):
            properties = event.get('properties', {})
            stop = None
            if 'sipCallActive' in properties:
                stop = callback(event.get('properties', {}))
            if not stop:
                return None
            return stop

        return asyncio.get_event_loop().create_task(
            self.HandleEvents(basestation, resource, [('is', 'sipCallActive')], callbackwrapper)
        )
    
    def SubscribeToStreamEndSnapshotEvents(self, camera, callback):
        """
        Use this method to subscribe to camera end of stream snapshot events. 
        You must provide a callback function which will get called once per event.

        The callback function for these events should be async to wait for the snapshot to be generated.
        The callback function should have the following signature:
        async def callback(event)

        Returns the Task object that contains the subscription loop.
        """
        resource = "mediaUploadNotification"
        device_id = camera.get('deviceId')

        async def callbackwrapper(self, event):
            stop = None
            if device_id in event.get('deviceId', {}):
                stop = await callback(event.get('presignedLastImageUrl', {}))
            if not stop:
                return None
            return stop

        return asyncio.get_event_loop().create_task(
            self.HandleEvents(camera, resource, [None], callbackwrapper)
        )

    def SubscribeToDoorbellEvents(self, basestation, doorbell, callback):
        """
        Use this method to subscribe to doorbell events. You must provide a callback function which will get called once per doorbell event.

        The callback function should have the following signature:
        def callback(event)

        This is an example of handling a specific event, in reality, you'd probably want to write a callback for HandleEvents()
        that has a big switch statement in it to handle all the various events Arlo produces.

        Returns the Task object that contains the subscription loop.
        """

        resource = f"doorbells/{doorbell.get('deviceId')}"

        async def unpress_doorbell(callback):
            # It's unclear what events correspond to arlo doorbell presses
            # and which ones are unpresses, so we sleep and unset after
            # a period of time
            await asyncio.sleep(1)
            callback(False)

        def callbackwrapper(self, event):
            properties = event.get('properties', {})
            stop = None
            if 'buttonPressed' in properties:
                stop = callback(properties.get('buttonPressed'))
                asyncio.get_event_loop().create_task(unpress_doorbell(callback))
            if not stop:
                return None
            return stop

        return asyncio.get_event_loop().create_task(
            self.HandleEvents(basestation, resource, [('is', 'buttonPressed')], callbackwrapper)
        )

    def SubscribeToSDPAnswers(self, basestation, camera, callback):
        """
        Use this method to subscribe to pushToTalk SDP answer events. You must provide a callback function which will get called once per SDP event.

        The callback function should have the following signature:
        def callback(event)

        This is an example of handling a specific event, in reality, you'd probably want to write a callback for HandleEvents()
        that has a big switch statement in it to handle all the various events Arlo produces.

        Returns the Task object that contains the subscription loop.
        """

        resource = f"cameras/{camera.get('deviceId')}"

        def callbackwrapper(self, event):
            properties = event.get("properties", {})
            stop = None
            if properties.get("type") == "answerSdp":
                stop = callback(properties.get("data"))
            if not stop:
                return None
            return stop

        return asyncio.get_event_loop().create_task(
            self.HandleEvents(basestation, resource, ['pushToTalk'], callbackwrapper)
        )

    def SubscribeToCandidateAnswers(self, basestation, camera, callback):
        """
        Use this method to subscribe to pushToTalk ICE candidate answer events. You must provide a callback function which will get called once per candidate event.

        The callback function should have the following signature:
        def callback(event)

        This is an example of handling a specific event, in reality, you'd probably want to write a callback for HandleEvents()
        that has a big switch statement in it to handle all the various events Arlo produces.

        Returns the Task object that contains the subscription loop.
        """

        resource = f"cameras/{camera.get('deviceId')}"

        def callbackwrapper(self, event):
            properties = event.get("properties", {})
            stop = None
            if properties.get("type") == "answerCandidate":
                stop = callback(properties.get("data"))
            if not stop:
                return None
            return stop

        return asyncio.get_event_loop().create_task(
            self.HandleEvents(basestation, resource, ['pushToTalk'], callbackwrapper)
        )

    def SubscribeToSmartMotionEvents(self, basestation, camera, callback):
        """
        Use this method to subscribe to smart motion events. You must provide a callback function which will get called once per event.

        The callback function should have the following signature:
        def callback(event)

        This is an example of handling a specific event, in reality, you'd probably want to write a callback for HandleEvents()
        that has a big switch statement in it to handle all the various events Arlo produces.

        Returns the Task object that contains the subscription loop.
        """

        resource = "feedNotification"
        unique_id = f'{self.user_id}_{camera.get("deviceId")}'

        def callbackwrapper(self, event):
            if event.get("uniqueId") != unique_id:
                return None

            stop = callback(event)
            if not stop:
                return None
            return stop

        return asyncio.get_event_loop().create_task(
            self.HandleEvents(basestation, resource, [None], callbackwrapper)
        )

    async def HandleEvents(self, basestation, resource, actions, callback):
        """
        Use this method to subscribe to the event stream and provide a callback that will be called for event event received.
        This function will allow you to potentially write a callback that can handle all of the events received from the event stream.
        """
        if not callable(callback):
            raise Exception('The callback(self, event) should be a callable function.')

        await self.Subscribe()

        async def loop_action_listener(action):
            # in this function, action can either be a tuple or a string
            # if it is a tuple, we expect there to be a property key in the tuple
            property = None
            if isinstance(action, tuple):
                action, property = action
            if action is not None and not isinstance(action, str):
                raise Exception('Actions must be either None, a tuple, or a str')

            seen_events = {}
            while self.event_stream.active:
                event, _ = await self.event_stream.get(resource, action, property, seen_events)

                if event is None or self.event_stream is None \
                    or self.event_stream.event_stream_stop_event.is_set():
                    return None

                seen_events[event.uuid] = event

                # always requeue so other listeners can see the event too
                self.event_stream.requeue(event, resource, action, property)

                if asyncio.iscoroutinefunction(callback):
                    response = await callback(self, event.item)
                else:
                    response = callback(self, event.item)

                if response is not None:
                    return response

                # remove events that have expired
                for uuid in list(seen_events):
                    if seen_events[uuid].expired:
                        del seen_events[uuid]

        if self.event_stream and self.event_stream.active:
            listeners = [asyncio.create_task(loop_action_listener(action)) for action in actions]
            done, pending = await asyncio.wait(listeners, return_when=asyncio.FIRST_COMPLETED)
            for task in pending:
                task.cancel()
            return done.pop().result()

    async def TriggerAndHandleEvent(self, basestation, resource, actions, trigger, callback):
        """
        Use this method to subscribe to the event stream and provide a callback that will be called for event event received.
        This function will allow you to potentially write a callback that can handle all of the events received from the event stream.
        NOTE: Use this function if you need to run some code after subscribing to the eventstream, but before your callback to handle the events runs.
        """
        if trigger is not None and not callable(trigger):
            raise Exception('The trigger(self, camera) should be a callable function.')
        if not callable(callback):
            raise Exception('The callback(self, event) should be a callable function.')

        await self.Subscribe()
        if trigger:
            trigger(self)

        # NOTE: Calling HandleEvents() calls Subscribe() again, which basically turns into a no-op. Hackie I know, but it cleans up the code a bit.
        return await self.HandleEvents(basestation, resource, actions, callback)

    def GetDevices(self, device_type=None, device_state=None):
        """
        This method returns an array that contains the basestation, cameras, etc. and their metadata.
        If you pass in a valid device type, as a string or a list, this method will return an array of just those devices that match that type. An example would be ['basestation', 'camera']
        To filter only provisioned and synced devices pass in a True value for device_state. By default all types and states are returned.
        """
        devices = self._getDevicesImpl()
        if device_type:
            devices = [device for device in devices if device.get('deviceType') in device_type]

        if device_state is not None:
            if device_state:
                devices = [device for device in devices if device.get("state") in VALID_DEVICE_STATES]
        return devices

    @cached(cache=TTLCache(maxsize=1, ttl=60))
    def _getDevicesImpl(self):
        devices = self.request.get(f'https://{self.BASE_URL}/hmsweb/v2/users/devices')
        return devices

    def GetDeviceCapabilities(self, device: dict) -> dict:
        return self._getDeviceCapabilitiesImpl(device['modelId'].lower(), device['interfaceVersion'])

    @cached(cache=TTLCache(maxsize=64, ttl=60))
    def _getDeviceCapabilitiesImpl(self, model_id: str, interface_version: str) -> dict:
        return self.request.get(
            f'https://{self.BASE_URL}/resources/capabilities/{model_id}/{model_id}_{interface_version}.json',
            raw=True
        )

    async def StartStream(self, basestation, camera, mode="rtsp", eager=True):
        """
        This function returns the url of the rtsp video stream.
        This stream needs to be called within 30 seconds or else it becomes invalid.
        It can be streamed with: ffmpeg -re -i 'rtsps://<url>' -acodec copy -vcodec copy test.mp4
        The request to /users/devices/startStream returns: { url:rtsp://<url>:443/vzmodulelive?egressToken=b<xx>&userAgent=iOS&cameraId=<camid>}

        If mode is set to "dash", returns the url to the mpd file for DASH streaming. Note that DASH
        has very specific header requirements - see GetMPDHeaders()

        If 'eager' is True, will return the stream url without waiting for Arlo to report that
        the stream has started.
        """
        resource = f"cameras/{camera.get('deviceId')}"

        if mode not in ["rtsp", "dash"]:
            raise ValueError("mode must be 'rtsp' or 'dash'")

        # nonlocal variable hack for Python 2.x.
        class nl:
            stream_url_dict = None

        def trigger(self):
            ua = USER_AGENTS['arlo'] if mode == "rtsp" else USER_AGENTS["firefox"]
            nl.stream_url_dict = self.request.post(
                f'https://{self.BASE_URL}/hmsweb/users/devices/startStream',
                params={
                    "to": camera.get('parentId'),
                    "from": self.user_id + "_web",
                    "resource": "cameras/" + camera.get('deviceId'),
                    "action": "set",
                    "responseUrl": "",
                    "publishResponse": True,
                    "transId": self.genTransId(),
                    "properties": {
                        "activityState": "startUserStream",
                        "cameraId": camera.get('deviceId')
                    }
                },
                headers={"xcloudId":camera.get('xCloudId'), 'User-Agent': ua}
            )
            if mode == "rtsp":
                nl.stream_url_dict['url'] = nl.stream_url_dict['url'].replace("rtsp://", "rtsps://")
            else:
                nl.stream_url_dict['url'] = nl.stream_url_dict['url'].replace(":80", "")

        if eager:
            trigger(self)
            return nl.stream_url_dict['url']

        def callback(self, event):
            #return nl.stream_url_dict['url'].replace("rtsp://", "rtsps://")
            if "error" in event:
                return None
            properties = event.get("properties", {})
            if properties.get("activityState") == "userStreamActive":
                return nl.stream_url_dict['url']
            return None

        return await self.TriggerAndHandleEvent(
            basestation,
            resource,
            [("is", "activityState")],
            trigger,
            callback,
        )

    def GetMPDHeaders(self, url: str) -> dict:
        parsed = urlparse(url)
        query = parse_qs(parsed.query)

        headers = {
            "Accept": "*/*",
            "Accept-Encoding": "gzip, deflate",
            "Accept-Language": "en-US,en;q=0.9",
            "Connection": "keep-alive",
            "DNT": "1",
            "Egress-Token": query['egressToken'][0],  # this is very important
            "Origin": "https://my.arlo.com",
            "Referer": "https://my.arlo.com/",
            "User-Agent": USER_AGENTS["firefox"],
        }
        return headers

    def GetSIPInfo(self):
        resp = self.request.get(f'https://{self.BASE_URL}/hmsweb/users/devices/sipInfo')
        return resp

    def GetSIPInfoV2(self, camera):
        resp = self.request.get(
            f'https://{self.BASE_URL}/hmsweb/users/devices/sipInfo/v2?cameraId={camera.get("deviceId")}&modelId={camera.get("modelId", "").upper()}&uniqueId={camera.get("uniqueId")}',
            headers={
                "xcloudId": camera.get('xCloudId'),
                "cameraId": camera.get('deviceId'),
            }
        )
        return resp

    def StartPushToTalk(self, basestation, camera):
        url = f'https://{self.BASE_URL}/hmsweb/users/devices/{self.user_id}_{camera.get("deviceId")}/pushtotalk'
        resp = self.request.get(url)
        return resp.get("uSessionId"), resp.get("data")

    def NotifyPushToTalkSDP(self, basestation, camera, uSessionId, localSdp):
        resource = f"cameras/{camera.get('deviceId')}"

        self.Notify(basestation, {
            "action": "pushToTalk",
            "resource": resource,
            "publishResponse": True,
            "properties": {
                "data": localSdp,
                "type": "offerSdp",
                "uSessionId": uSessionId
            }
        })

    def NotifyPushToTalkCandidate(self, basestation, camera, uSessionId, localCandidate):
        resource = f"cameras/{camera.get('deviceId')}"

        self.Notify(basestation, {
            "action": "pushToTalk",
            "resource": resource,
            "publishResponse": False,
            "properties": {
                "data": localCandidate,
                "type": "offerCandidate",
                "uSessionId": uSessionId
            }
        })

    async def TriggerFullFrameSnapshot(self, basestation, camera):
        """
        This function causes the camera to record a fullframe snapshot.
        """
        resource = f"cameras/{camera.get('deviceId')}"

        def trigger(self):
            self.request.post(
                f"https://{self.BASE_URL}/hmsweb/users/devices/fullFrameSnapshot",
                params={
                    "to": camera.get("parentId"),
                    "from": self.user_id + "_web",
                    "resource": "cameras/" + camera.get("deviceId"),
                    "action": "set",
                    "publishResponse": True,
                    "transId": self.genTransId(),
                    "properties": {
                        "activityState": "fullFrameSnapshot"
                    }
                },
                headers={"xcloudId":camera.get("xCloudId")}
            )

        def callback(self, event):
            if "error" in event:
                return None
            properties = event.get("properties", {})
            url = properties.get("presignedFullFrameSnapshotUrl")
            if url:
                return url
            url = properties.get("presignedLastImageUrl")
            if url:
                return url
            return None

        return await self.TriggerAndHandleEvent(
            basestation,
            resource,
            [
                (action, property)
                for action in ["fullFrameSnapshotAvailable", "lastImageSnapshotAvailable", "is"]
                for property in ["presignedFullFrameSnapshotUrl", "presignedLastImageUrl"]
            ],
            trigger,
            callback,
        )

    def SirenOn(self, basestation, camera=None):
        if camera is not None:
            resource = f"siren/{camera.get('deviceId')}"
            return self.Notify(basestation, {
                "action": "set",
                "resource": resource,
                "publishResponse": True,
                "properties": {
                    "sirenState": "on",
                    "duration": 300,
                    "volume": 8,
                    "pattern": "alarm"
                }
            })
        return self.Notify(basestation, {
            "action": "set",
            "resource": "siren",
            "publishResponse": True,
            "properties": {
                "sirenState": "on",
                "duration": 300,
                "volume": 8,
                "pattern": "alarm"
            }
        })

    def SirenOff(self, basestation, camera=None):
        if camera is not None:
            resource = f"siren/{camera.get('deviceId')}"
            return self.Notify(basestation, {
                "action": "set",
                "resource": resource,
                "publishResponse": True,
                "properties": {
                    "sirenState": "off",
                    "duration": 300,
                    "volume": 8,
                    "pattern": "alarm"
                }
            })
        return self.Notify(basestation, {
            "action": "set",
            "resource": "siren",
            "publishResponse": True,
            "properties": {
                "sirenState": "off",
                "duration": 300,
                "volume": 8,
                "pattern": "alarm"
            }
        })

    def SpotlightOn(self, basestation, camera):
        resource = f"cameras/{camera.get('deviceId')}"
        return self.Notify(basestation, {
            "action": "set",
            "resource": resource,
            "publishResponse": True,
            "properties": {
                "spotlight": {
                    "enabled": True,
                },
            },
        })

    def SpotlightOff(self, basestation, camera):
        resource = f"cameras/{camera.get('deviceId')}"
        return self.Notify(basestation, {
            "action": "set",
            "resource": resource,
            "publishResponse": True,
            "properties": {
                "spotlight": {
                    "enabled": False,
                },
            },
        })

    def FloodlightOn(self, basestation, camera):
        resource = f"cameras/{camera.get('deviceId')}"
        return self.Notify(basestation, {
            "action": "set",
            "resource": resource,
            "publishResponse": True,
            "properties": {
                "floodlight": {
                    "on": True,
                },
            },
        })

    def FloodlightOff(self, basestation, camera):
        resource = f"cameras/{camera.get('deviceId')}"
        return self.Notify(basestation, {
            "action": "set",
            "resource": resource,
            "publishResponse": True,
            "properties": {
                "floodlight": {
                    "on": False,
                },
            },
        })

    def NightlightOn(self, basestation):
        resource = f"cameras/{basestation.get('deviceId')}"
        return self.Notify(basestation, {
            "action": "set",
            "resource": resource,
            "publishResponse": True,
            "properties": {
                "nightLight": {
                    "enabled": True
                }
            }
        })

    def NightlightOff(self, basestation):
        resource = f"cameras/{basestation.get('deviceId')}"
        return self.Notify(basestation, {
            "action": "set",
            "resource": resource,
            "publishResponse": True,
            "properties": {
                "nightLight": {
                    "enabled": False
                }
            }
        })

    def ChargeNotificationLedOff(self, basestation, camera):
        resource = f"cameras/{camera.get('deviceId')}"
        return self.Notify(basestation, {
            "action": "set",
            "resource": resource,
            "publishResponse": True,
            "properties": {
                "chargeNotificationLedEnable": False,
            },
        })

    def ChargeNotificationLedOn(self, basestation, camera):
        resource = f"cameras/{camera.get('deviceId')}"
        return self.Notify(basestation, {
            "action": "set",
            "resource": resource,
            "publishResponse": True,
            "properties": {
                "chargeNotificationLedEnable": True,
            },
        })

    async def TriggerProperties(self, basestation, camera=None):
        basestation_id = basestation.get("deviceId")
        resource = f"cameras/{camera.get('deviceId')}" if camera else "basestation"

        def trigger(self):
            self.request.post(
                f"https://{self.BASE_URL}/hmsweb/users/devices/notify/{basestation_id}",
                params={
                    "to": basestation_id,
                    "from": self.user_id + "_web",
                    "resource": resource,
                    "action": "get",
                    "publishResponse": False,
                    "transId": self.genTransId(),
                },
                headers={"xcloudId":basestation.get("xCloudId")}
            )

        def callback(self, event):
            if "error" in event:
                return None
            properties = event.get("properties", {})
            return properties

        return await self.TriggerAndHandleEvent(
            basestation,
            resource,
            [
                (action, property)
                for action in ["is"]
                for property in ["interfaceVersion"]
            ],
            trigger,
            callback,
        )

    def GetLocations(self) -> list:
        locations = self._getLocations()
        locationList = {}
        for location in locations.keys():
            for locationId in range(len(locations[f'{location}'])):
                locationList[locations[f'{location}'][locationId]['locationId']] = locations[f'{location}'][locationId]['locationName']
        return locationList

    def GetCurrentMode(self, location: str, one_location: bool) -> str:
        currentmode = self._getCurrentMode_NextRevision()
        if one_location:
            return currentmode['properties']['mode']
        else:
            return currentmode[f'{location}']['properties']['mode']

    def GetNextRevision(self, location: str, one_location: bool) -> str:
        nextRevision = self._getCurrentMode_NextRevision()
        if one_location:
            return nextRevision['revision']
        else:
            return nextRevision[f'{location}']['revision']

    def _getLocations(self) -> dict:
        return self.request.get(f'https://{self.BASE_URL}/hmsdevicemanagement/users/{self.user_id}/locations')

    def _getCurrentMode_NextRevision(self) -> dict:
        headers = {
            'Origin': f'https://{self.BASE_URL}',
            'Referer': f'https://{self.BASE_URL}/',
            'x-user-device-id': self.device_id,
            'x-forwarded-user': self.user_id,
        }
        return self.request.get(f'https://{self.BASE_URL}/hmsweb/automation/v3/activeMode?locationId=all', headers=headers)

    def SetMode(self, setmode, location, nextrevision) -> None:
        headers = {
            'Origin': f'https://{self.BASE_URL}',
            'Referer': f'https://{self.BASE_URL}/',
            'x-user-device-id': self.device_id,
            'x-forwarded-user': self.user_id,
        }
        params = {
            'mode': setmode,
        }
        self.request.put(f'https://{self.BASE_URL}/hmsweb/automation/v3/activeMode?locationId={location}&revision={nextrevision}', params=params, headers=headers)
        return

    def RestartDevice(self, deviceId: str) -> None:
        headers = {
            'Origin': f'https://{self.BASE_URL}',
            'Referer': f'https://{self.BASE_URL}/',
            'x-user-device-id': self.device_id,
            'x-forwarded-user': self.user_id,
        }
        params = {
            'deviceId': deviceId,
        }
        self.request.post(f'https://{self.BASE_URL}/hmsweb/users/devices/restart', params=params, headers=headers)
        return

    def GetLibrary(self, device, from_date: datetime, to_date: datetime, no_cache=False):
        """
        This call returns the following:
        presignedContentUrl is a link to the actual video in Amazon AWS.
        presignedThumbnailUrl is a link to the thumbnail .jpg of the actual video in Amazon AWS.
        [
          {
            "mediaDurationSecond": 30,
            "contentType": "video/mp4",
            "name": "XXXXXXXXXXXXX",
            "presignedContentUrl": "https://arlos3-prod-z2.s3.amazonaws.com/XXXXXXX_XXXX_XXXX_XXXX_XXXXXXXXXXXXX/XXX-XXXXXXX/XXXXXXXXXXXXX/recordings/XXXXXXXXXXXXX.mp4?AWSAccessKeyId=XXXXXXXXXXXXXXXXXXXX&Expires=1472968703&Signature=XXXXXXXXXXXXXXXXXXXXXXXXXXXXXXXXXXXXX",
            "lastModified": 1472881430181,
            "localCreatedDate": XXXXXXXXXXXXX,
            "presignedThumbnailUrl": "https://arlos3-prod-z2.s3.amazonaws.com/XXXXXXX_XXXX_XXXX_XXXX_XXXXXXXXXXXXX/XXX-XXXXXXX/XXXXXXXXXXXXX/recordings/XXXXXXXXXXXXX_thumb.jpg?AWSAccessKeyId=XXXXXXXXXXXXXXXXXXXX&Expires=1472968703&Signature=XXXXXXXXXXXXXXXXXXXXXXXXXXXXXXXXXXXXX",
            "reason": "motionRecord",
            "deviceId": "XXXXXXXXXXXXX",
            "createdBy": "XXXXXXXXXXXXX",
            "createdDate": "20160903",
            "timeZone": "America/Chicago",
            "ownerId": "XXX-XXXXXXX",
            "utcCreatedDate": XXXXXXXXXXXXX,
            "currentState": "new",
            "mediaDuration": "00:00:30"
          }
        ]
        """
        # give the query range a bit of buffer
        from_date_internal = from_date - timedelta(days=1)
        to_date_internal = to_date + timedelta(days=1)
        library_results = (
            self._getLibraryImpl(from_date_internal.strftime("%Y%m%d"), to_date_internal.strftime("%Y%m%d"))
            if no_cache
            else
            self._getLibraryCached(from_date_internal.strftime("%Y%m%d"), to_date_internal.strftime("%Y%m%d"))
        )

        return [
            result for result in
            library_results
            if result["deviceId"] == device["deviceId"]
            and datetime.fromtimestamp(int(result["name"]) / 1000.0) <= to_date
            and datetime.fromtimestamp(int(result["name"]) / 1000.0) >= from_date
        ]

    @cached(cache=TTLCache(maxsize=512, ttl=10))
    def _getLibraryCached(self, from_date: str, to_date: str):
        logger.debug(f"Library cache miss for {from_date}, {to_date}")
        return self._getLibraryImpl(from_date, to_date)

    def _getLibraryImpl(self, from_date: str, to_date: str):
        return self.request.post(
            f'https://{self.BASE_URL}/hmsweb/users/library',
            params={
                'dateFrom': from_date,
                'dateTo': to_date
            }
        )

    def GetSmartFeatures(self, device) -> dict:
        smart_features = self._getSmartFeaturesCached()
        key = f"{device['owner']['ownerId']}_{device['deviceId']}"
        return smart_features["features"].get(key, {})

    @cached(cache=TTLCache(maxsize=1, ttl=60))
    def _getSmartFeaturesCached(self) -> dict:
        return self.request.get(f'https://{self.BASE_URL}/hmsweb/users/subscription/smart/features')

    def CreateCertificate(self, basestation, public_key):
        headers = {
                'Origin': f'https://{self.BASE_URL}',
                'Referer': f'https://{self.BASE_URL}/',
                'x-user-device-id': self.device_id,
                'x-forwarded-user': self.user_id,
        }
        params={
                'uuid': self.device_id,
                'publicKey': public_key,
                'uniqueIds': [
                    basestation['uniqueId']
                ],
        }
        return self.request.post(f'https://{self.BASE_URL}/hmsweb/users/devices/v2/security/cert/create', params=params, headers=headers)

    def AdjustBrightness(self, basestation, camera, brightness=0):
        """
        NOTE: Brightness is between -2 and 2 in increments of 1 (-2, -1, 0, 1, 2).
        Setting it to an invalid value has no effect.

        Returns:
        {
          "action": "is",
          "from": "XXXXXXXXXXXXX",
          "properties": {
              "brightness": -2
          },
          "resource": "cameras/XXXXXXXXXXXXX",
          "to": "336-XXXXXXX_web",
          "transId": "web!XXXXXXXX.389518!1514956240683"
        }
        """
        return self.Notify(basestation, {
            "action": "set",
            "resource": "cameras/"+camera.get('deviceId'),
            "publishResponse": True,
            "properties": {
                "brightness": brightness
            }
        })<|MERGE_RESOLUTION|>--- conflicted
+++ resolved
@@ -92,11 +92,8 @@
     'synced',
 ]
 
-<<<<<<< HEAD
-=======
 # Sentinel object to indicate that MFA is not active
 NO_MFA = object()
->>>>>>> e58a1e73
 
 class Arlo(object):
     BASE_URL = 'my.arlo.com'
@@ -636,7 +633,7 @@
         return asyncio.get_event_loop().create_task(
             self.HandleEvents(basestation, resource, [('is', 'brightness')], callbackwrapper)
         )
-    
+
     def SubscribeToChargeNotificationLedEvents(self, basestation, camera, callback):
         """
         Use this method to subscribe to camera charge notification led events. You must provide a callback function which will get called once per charge notification led event.
@@ -663,7 +660,7 @@
         return asyncio.get_event_loop().create_task(
             self.HandleEvents(basestation, resource, [('is', 'chargeNotificationLedEnable')], callbackwrapper)
         )
-    
+
     def SubscribeToRebootEvents(self, device, callback):
         """
         Use this method to subscribe to device reboot events. You must provide a callback function which will get called once per device reboot event.
@@ -692,10 +689,10 @@
         return asyncio.get_event_loop().create_task(
             self.HandleEvents(device, resource, [('reboot')], callbackwrapper)
         )
-    
+
     def SubscribeToDeviceStateEvents(self, basestation, callback, camera=None):
         """
-        Use this method to subscribe to basestation or camera activity state events. 
+        Use this method to subscribe to basestation or camera activity state events.
         You must provide a callback function which will get called once per event.
 
         The callback function should have the following signature:
@@ -722,10 +719,10 @@
         return asyncio.get_event_loop().create_task(
             self.HandleEvents(basestation, resource, [('is', event_key)], callbackwrapper)
         )
-    
+
     def SubscribeToSipCallActiveEvents(self, basestation, camera, callback):
         """
-        Use this method to subscribe to sip call active events. 
+        Use this method to subscribe to sip call active events.
         You must provide a callback function which will get called once per event.
 
         The callback function should have the following signature:
@@ -750,10 +747,10 @@
         return asyncio.get_event_loop().create_task(
             self.HandleEvents(basestation, resource, [('is', 'sipCallActive')], callbackwrapper)
         )
-    
+
     def SubscribeToStreamEndSnapshotEvents(self, camera, callback):
         """
-        Use this method to subscribe to camera end of stream snapshot events. 
+        Use this method to subscribe to camera end of stream snapshot events.
         You must provide a callback function which will get called once per event.
 
         The callback function for these events should be async to wait for the snapshot to be generated.
