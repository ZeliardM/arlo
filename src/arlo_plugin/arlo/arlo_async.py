# This file has been modified to support async semantics and better
# integration with scrypted.
# Original: https://github.com/jeffreydwalter/arlo

"""
Copyright 2016 Jeffrey D. Walter

Licensed under the Apache License, Version 2.0 (the "License");
you may not use this file except in compliance with the License.
You may obtain a copy of the License at

   http://www.apache.org/licenses/LICENSE-2.0

Unless required by applicable law or agreed to in writing, software
distributed under the License is distributed on an "AS ISBASIS,
WITHOUT WARRANTIES OR CONDITIONS OF ANY KIND, either express or implied.
See the License for the specific language governing permissions and
limitations under the License.
"""

# 14 Sep 2016, Len Shustek: Added Logout()
# 17 Jul 2017, Andreas Jakl: Port to Python 3 (https://www.andreasjakl.com/using-netgear-arlo-security-cameras-for-periodic-recording/)

# Import helper classes that are part of this library.

from .request import Request
from .host_picker import pick_host
from .mqtt_stream_async import MQTTStream
from .sse_stream_async import EventStream
from .logging import logger

# Import all of the other stuff.
from datetime import datetime, timedelta
from cachetools import cached, TTLCache
import scrypted_arlo_go

import asyncio
import sys
import base64
import math
import random
import time
import uuid
from urllib.parse import urlparse, parse_qs

stream_class = MQTTStream

def change_stream_class(s_class):
    global stream_class
    if s_class == "MQTT":
        stream_class = MQTTStream
    elif s_class == "SSE":
        stream_class = EventStream
    else:
        raise NotImplementedError(s_class)


# https://github.com/twrecked/pyaarlo/blob/03c99b40b67529d81c0ba399fe91a3e6d1a35a80/pyaarlo/constant.py#L265-L285
USER_AGENTS = {
    "arlo":
        "Mozilla/5.0 (iPhone; CPU iPhone OS 11_1_2 like Mac OS X) "
        "AppleWebKit/604.3.5 (KHTML, like Gecko) Mobile/15B202 NETGEAR/v1 "
        "(iOS Vuezone)",
    "iphone":
        "Mozilla/5.0 (iPhone; CPU iPhone OS 13_1_3 like Mac OS X) "
        "AppleWebKit/605.1.15 (KHTML, like Gecko) Version/13.0.1 Mobile/15E148 Safari/604.1",
    "ipad":
        "Mozilla/5.0 (iPad; CPU OS 12_2 like Mac OS X) "
        "AppleWebKit/605.1.15 (KHTML, like Gecko) Version/12.1 Mobile/15E148 Safari/604.1",
    "mac":
        "Mozilla/5.0 (Macintosh; Intel Mac OS X 10_11_6) "
        "AppleWebKit/605.1.15 (KHTML, like Gecko) Version/11.1.2 Safari/605.1.15",
    "firefox":
        "Mozilla/5.0 (X11; Ubuntu; Linux x86_64; rv:85.0) "
        "Gecko/20100101 Firefox/85.0",
    "linux":
        "Mozilla/5.0 (X11; Linux x86_64) "
        "AppleWebKit/537.36 (KHTML, like Gecko) Chrome/88.0.4324.96 Safari/537.36",

    # extracted from cloudscraper as a working UA for cloudflare
    "android":
        "Mozilla/5.0 (Linux; U; Android 8.1.0; zh-cn; PACM00 Build/O11019) "
        "AppleWebKit/537.36 (KHTML, like Gecko) Version/4.0 Chrome/57.0.2987.132 MQQBrowser/8.8 Mobile Safari/537.36"
}

# user agents for media players, e.g. the android app
MEDIA_USER_AGENTS = {
    "android": "ijkplayer-android-4.5_28538"
}


class Arlo(object):
    BASE_URL = 'my.arlo.com'
    AUTH_URL = 'ocapi-app.arlo.com'
    BACKUP_AUTH_HOSTS = ["NTIuMzEuMTU3LjE4MQ==","MzQuMjQ4LjE1My42OQ==","My4yNDguMTI4Ljc3","MzQuMjQ2LjE0LjI5"]
    #BACKUP_AUTH_HOSTS = BACKUP_AUTH_HOSTS[2:3]
    TRANSID_PREFIX = 'web'

    random.shuffle(BACKUP_AUTH_HOSTS)

    def __init__(self, username, password):
        self.username = username
        self.password = password
        self.event_stream = None
        self.request = None
        self.logged_in = False

    def to_timestamp(self, dt):
        if sys.version[0] == '2':
            epoch = datetime.utcfromtimestamp(0)
            return int((dt - epoch).total_seconds() * 1e3)
        else:
            return int(dt.timestamp() * 1e3)

    def genTransId(self, trans_type=TRANSID_PREFIX):
        def float2hex(f):
            MAXHEXADECIMALS = 15
            w = f // 1
            d = f % 1

            # Do the whole:
            if w == 0: result = '0'
            else: result = ''
            while w:
                w, r = divmod(w, 16)
                r = int(r)
                if r > 9: r = chr(r+55)
                else: r = str(r)
                result =  r + result

            # And now the part:
            if d == 0: return result

            result += '.'
            count = 0
            while d:
                d = d * 16
                w, d = divmod(d, 1)
                w = int(w)
                if w > 9: w = chr(w+55)
                else: w = str(w)
                result +=  w
                count += 1
                if count > MAXHEXADECIMALS: break

            return result

        now = datetime.today()
        return trans_type+"!" + float2hex(random.random() * math.pow(2, 32)).lower() + "!" + str(int((time.mktime(now.timetuple())*1e3 + now.microsecond/1e3)))

    def UseExistingAuth(self, user_id, headers):
        self.user_id = user_id
        headers['Content-Type'] = 'application/json; charset=UTF-8'
        headers['User-Agent'] = USER_AGENTS['arlo']
        self.request = Request(mode="cloudscraper")
        self.request.session.headers.update(headers)
        self.BASE_URL = 'myapi.arlo.com'
        self.logged_in = True

    def LoginMFA(self):
        device_id = str(uuid.uuid4())
        headers = {
            'DNT': '1',
            'schemaVersion': '1',
            'Auth-Version': '2',
            'Content-Type': 'application/json; charset=UTF-8',
            'Origin': f'https://{self.BASE_URL}',
            'Referer': f'https://{self.BASE_URL}/',
            'Source': 'arloCamWeb',
            'TE': 'Trailers',
            'x-user-device-id': device_id,
            'x-user-device-automation-name': 'QlJPV1NFUg==',
            'x-user-device-type': 'BROWSER',
            'Host': self.AUTH_URL,
        }

        self.request = Request()
        try:
            #raise Exception("testing backup hosts")
            auth_host = self.AUTH_URL
            self.request.options(f'https://{auth_host}/api/auth', headers=headers)
            logger.info("Using primary authentication host")
        except Exception as e:
            # in case cloudflare rejects our auth request...
            logger.warning(f"Using fallback authentication host due to: {e}")

            auth_host = pick_host([
                base64.b64decode(h.encode("utf-8")).decode("utf-8")
                for h in self.BACKUP_AUTH_HOSTS
            ], self.AUTH_URL, "/api/auth")
            logger.debug(f"Selected backup authentication host {auth_host}")

            self.request = Request(mode="ip")

        # Authenticate
        self.request.options(f'https://{auth_host}/api/auth', headers=headers)
        auth_body = self.request.post(
            f'https://{auth_host}/api/auth',
            params={
                'email': self.username,
                'password': str(base64.b64encode(self.password.encode('utf-8')), 'utf-8'),
                'language': 'en',
                'EnvSource': 'prod'
            },
            headers=headers,
            raw=True
        )
        self.user_id = auth_body['data']['userId']
        self.request.session.headers.update({'Authorization': base64.b64encode(auth_body['data']['token'].encode('utf-8')).decode()})

        # Retrieve MFA factor id
        factors_body = self.request.get(
            f'https://{auth_host}/api/getFactors',
            params={'data': auth_body['data']['issued']},
            headers=headers,
            raw=True
        )
        factor_id = next(
            iter([
                i for i in factors_body['data']['items']
                if (i['factorType'] == 'EMAIL' or i['factorType'] == 'SMS')
                and i['factorRole'] == "PRIMARY"
            ]),
            {}
        ).get('factorId')
        if not factor_id:
            raise Exception("Could not find valid 2FA method - is the primary 2FA set to either Email or SMS?")

        # Start factor auth
        start_auth_body = self.request.post(
            f'https://{auth_host}/api/startAuth',
            params={'factorId': factor_id},
            headers=headers,
            raw=True
        )
        factor_auth_code = start_auth_body['data']['factorAuthCode']

        def complete_auth(code):
            nonlocal self, factor_auth_code, headers

            finish_auth_body = self.request.post(
                f'https://{auth_host}/api/finishAuth',
                params={
                    'factorAuthCode': factor_auth_code,
                    'otp': code
                },
                headers=headers,
                raw=True
            )

            if finish_auth_body.get('data', {}).get('token') is None:
                raise Exception("Could not complete 2FA, maybe invalid token? If the error persists, please try reloading the plugin and logging in again.")

            self.request = Request(mode="cloudscraper")

            # Update Authorization code with new code
            headers = {
                'Auth-Version': '2',
                'Authorization': finish_auth_body['data']['token'],
                'User-Agent': USER_AGENTS['arlo'],
                'Content-Type': 'application/json; charset=UTF-8',
            }
            self.request.session.headers.update(headers)
            self.BASE_URL = 'myapi.arlo.com'
            self.logged_in = True

        return complete_auth

    def Logout(self):
        self.Unsubscribe()
        return self.request.put(f'https://{self.BASE_URL}/hmsweb/logout')

    async def Subscribe(self, basestation_camera_tuples=[]):
        """
        Arlo uses the EventStream interface in the browser to do pub/sub style messaging.
        Unfortunately, this appears to be the only way Arlo communicates these messages.

        This function makes the initial GET request to /subscribe, which returns the EventStream socket.
        Once we have that socket, the API requires a POST request to /notify with the subscriptions resource.
        This call registers the device (which should be the basestation) so that events will be sent to the EventStream
        when subsequent calls to /notify are made.
        """
        async def heartbeat(self, basestations, interval=30):
            while self.event_stream and self.event_stream.active:
                for basestation in basestations:
                    try:
                        self.Ping(basestation)
                    except:
                        pass
                await asyncio.sleep(interval)

        if not self.event_stream or (not self.event_stream.initializing and not self.event_stream.connected):
            self.event_stream = stream_class(self)
            await self.event_stream.start()

        while not self.event_stream.connected:
            await asyncio.sleep(0.5)

        # if tuples are provided, then this is the Subscribe initiated
        # by the top level plugin, and we should add mqtt subscriptions
        # and register basestation heartbeats
        if len(basestation_camera_tuples) > 0:
            # find unique basestations and cameras
            basestations, cameras = {}, {}
            for basestation, camera in basestation_camera_tuples:
                basestations[basestation['deviceId']] = basestation
                cameras[camera['deviceId']] = camera

            # filter out cameras without basestation, where they are their own basestations
            # this is so battery-powered devices do not drain due to pings
            # for wired devices, keep doorbells, sirens, and arloq in the list so they get pings
            # we also add arlo baby devices (abc1000, abc1000a) since they are standalone-only
            # and seem to want pings
            devices_to_ping = {}
            for basestation in basestations.values():
                if basestation['deviceId'] == basestation.get('parentId') and \
                    basestation['deviceType'] not in ['doorbell', 'siren', 'arloq', 'arloqs'] and \
                    basestation['modelId'].lower() not in ['abc1000', 'abc1000a']:
                    continue
                # avd2001, avd3001, and avd4001 are battery doorbells, and we don't want to drain its battery, so disable pings
                if basestation['modelId'].lower().startswith(('avd2001', 'avd3001', 'avd4001')):
                    continue
                devices_to_ping[basestation['deviceId']] = basestation

            logger.info(f"Will send heartbeat to the following devices: {list(devices_to_ping.keys())}")

            # start heartbeat loop with only pingable devices
            asyncio.get_event_loop().create_task(heartbeat(self, list(devices_to_ping.values())))

            # subscribe to all camera topics
            topics = [
                f"d/{basestation['xCloudId']}/out/cameras/{camera['deviceId']}/#"
                for basestation, camera in basestation_camera_tuples
            ]

            # subscribe to basestation topics
            for basestation in basestations.values():
                x_cloud_id = basestation['xCloudId']
                topics += [
                    f"d/{x_cloud_id}/out/wifi/#",
                    f"d/{x_cloud_id}/out/subscriptions/#",
                    f"d/{x_cloud_id}/out/audioPlayback/#",
                    f"d/{x_cloud_id}/out/modes/#",
                    f"d/{x_cloud_id}/out/basestation/#",
                    f"d/{x_cloud_id}/out/doorbells/#",
                    f"d/{x_cloud_id}/out/siren/#",
                    f"d/{x_cloud_id}/out/devices/#",
                    f"d/{x_cloud_id}/out/storage/#",
                    f"d/{x_cloud_id}/out/schedule/#",
                    f"d/{x_cloud_id}/out/diagnostics/#",
                    f"d/{x_cloud_id}/out/automaticRevisionUpdate/#",
                    f"d/{x_cloud_id}/out/audio/#",
                    f"d/{x_cloud_id}/out/activeAutomations/#",
                    f"d/{x_cloud_id}/out/lte/#",
                ]

            self.event_stream.subscribe(topics)

    def Unsubscribe(self):
        """ This method stops the EventStream subscription and removes it from the event_stream collection. """
        if self.event_stream and self.event_stream.connected:
            self.event_stream.disconnect()
            self.request.get(f'https://{self.BASE_URL}/hmsweb/client/unsubscribe')

        self.event_stream = None

    def Notify(self, basestation, body):
        """
        The following are examples of the json you would need to pass in the body of the Notify() call to interact with Arlo:

        ##############################################################################################################################
        ##############################################################################################################################
        NOTE: While you can call Notify() directly, responses from these notify calls are sent to the EventStream (see Subscribe()),
        and so it's better to use the Get/Set methods that are implemented using the NotifyAndGetResponse() method.
        ##############################################################################################################################
        ##############################################################################################################################

        Set System Mode (Armed, Disarmed) - {"from":"XXX-XXXXXXX_web","to":"XXXXXXXXXXXXX","action":"set","resource":"modes","transId":"web!XXXXXXXX.XXXXXXXXXXXXXXXXXXXX","publishResponse":true,"properties":{"active":"mode0"}}
        Set System Mode (Calendar) - {"from":"XXX-XXXXXXX_web","to":"XXXXXXXXXXXXX","action":"set","resource":"schedule","transId":"web!XXXXXXXX.XXXXXXXXXXXXXXXXXXXX","publishResponse":true,"properties":{"active":true}}
        Configure The Schedule (Calendar) - {"from":"XXX-XXXXXXX_web","to":"XXXXXXXXXXXXX","action":"set","resource":"schedule","transId":"web!XXXXXXXX.XXXXXXXXXXXXXXXXXXXX","publishResponse":true,"properties":{"schedule":[{"modeId":"mode0","startTime":0},{"modeId":"mode2","startTime":28800000},{"modeId":"mode0","startTime":64800000},{"modeId":"mode0","startTime":86400000},{"modeId":"mode2","startTime":115200000},{"modeId":"mode0","startTime":151200000},{"modeId":"mode0","startTime":172800000},{"modeId":"mode2","startTime":201600000},{"modeId":"mode0","startTime":237600000},{"modeId":"mode0","startTime":259200000},{"modeId":"mode2","startTime":288000000},{"modeId":"mode0","startTime":324000000},{"modeId":"mode0","startTime":345600000},{"modeId":"mode2","startTime":374400000},{"modeId":"mode0","startTime":410400000},{"modeId":"mode0","startTime":432000000},{"modeId":"mode0","startTime":518400000}]}
        Create Mode -
            {"from":"XXX-XXXXXXX_web","to":"XXXXXXXXXXXXX","action":"add","resource":"rules","transId":"web!XXXXXXXX.XXXXXXXXXXXXXXXXXXXX","publishResponse":true,"properties":{"name":"Record video on Camera 1 if Camera 1 detects motion","id":"ruleNew","triggers":[{"type":"pirMotionActive","deviceId":"XXXXXXXXXXXXX","sensitivity":80}],"actions":[{"deviceId":"XXXXXXXXXXXXX","type":"recordVideo","stopCondition":{"type":"timeout","timeout":15}},{"type":"sendEmailAlert","recipients":["__OWNER_EMAIL__"]},{"type":"pushNotification"}]}}
            {"from":"XXX-XXXXXXX_web","to":"XXXXXXXXXXXXX","action":"add","resource":"modes","transId":"web!XXXXXXXX.XXXXXXXXXXXXXXXXXXXX","publishResponse":true,"properties":{"name":"Test","rules":["rule3"]}}
        Delete Mode - {"from":"XXX-XXXXXXX_web","to":"XXXXXXXXXXXXX","action":"delete","resource":"modes/mode3","transId":"web!XXXXXXXX.XXXXXXXXXXXXXXXXXXXX","publishResponse":true}
        Camera Off - {"from":"XXX-XXXXXXX_web","to":"XXXXXXXXXXXXX","action":"set","resource":"cameras/XXXXXXXXXXXXX","transId":"web!XXXXXXXX.XXXXXXXXXXXXXXXXXXXX","publishResponse":true,"properties":{"privacyActive":false}}
        Night Vision On - {"from":"XXX-XXXXXXX_web","to":"XXXXXXXXXXXXX","action":"set","resource":"cameras/XXXXXXXXXXXXX","transId":"web!XXXXXXXX.XXXXXXXXXXXXXXXXXXXX","publishResponse":true,"properties":{"zoom":{"topleftx":0,"toplefty":0,"bottomrightx":1280,"bottomrighty":720},"mirror":true,"flip":true,"nightVisionMode":1,"powerSaveMode":2}}
        Motion Detection Test - {"from":"XXX-XXXXXXX_web","to":"XXXXXXXXXXXXX","action":"set","resource":"cameras/XXXXXXXXXXXXX","transId":"web!XXXXXXXX.XXXXXXXXXXXXXXXXXXXX","publishResponse":true,"properties":{"motionSetupModeEnabled":true,"motionSetupModeSensitivity":80}}

        device_id = locations.data.uniqueIds

        System Properties: ("resource":"modes")
            active (string) - Mode Selection (mode2 = All Motion On, mode1 = Armed, mode0 = Disarmed, etc.)

        System Properties: ("resource":"schedule")
            active (bool) - Mode Selection (true = Calendar)

        Camera Properties: ("resource":"cameras/{id}")
            privacyActive (bool) - Camera On/Off
            zoom (topleftx (int), toplefty (int), bottomrightx (int), bottomrighty (int)) - Camera Zoom Level
            mirror (bool) - Mirror Image (left-to-right or right-to-left)
            flip (bool) - Flip Image Vertically
            nightVisionMode (int) - Night Mode Enabled/Disabled (1, 0)
            powerSaveMode (int) - PowerSaver Mode (3 = Best Video, 2 = Optimized, 1 = Best Battery Life)
            motionSetupModeEnabled (bool) - Motion Detection Setup Enabled/Disabled
            motionSetupModeSensitivity (int 0-100) - Motion Detection Sensitivity
        """
        basestation_id = basestation.get('deviceId')

        body['transId'] = self.genTransId()
        body['from'] = self.user_id+'_web'
        body['to'] = basestation_id

        self.request.post(f'https://{self.BASE_URL}/hmsweb/users/devices/notify/'+body['to'], params=body, headers={"xcloudId":basestation.get('xCloudId')})
        return body.get('transId')

    def Ping(self, basestation):
        basestation_id = basestation.get('deviceId')
        return self.Notify(basestation, {"action":"set","resource":"subscriptions/"+self.user_id+"_web","publishResponse":False,"properties":{"devices":[basestation_id]}})

    def SubscribeToErrorEvents(self, basestation, camera, callback):
        """
        Use this method to subscribe to error events. You must provide a callback function which will get called once per error event.

        The callback function should have the following signature:
        def callback(code, message)

        This is an example of handling a specific event, in reality, you'd probably want to write a callback for HandleEvents()
        that has a big switch statement in it to handle all the various events Arlo produces.

        Returns the Task object that contains the subscription loop.
        """
        resource = f"cameras/{camera.get('deviceId')}"

        # Note: It looks like sometimes a message is returned as an 'is' action
        # where a 'stateChangeReason' property contains the error message. This is
        # a bit of a hack but we will listen to both events with an 'error' key as
        # well as 'stateChangeReason' events.

        def callbackwrapper(self, event):
            if 'error' in event:
                error = event['error']
            elif 'properties' in event:
                error = event['properties'].get('stateChangeReason', {})
            else:
                return None
            message = error.get('message')
            code = error.get('code')
            stop = callback(code, message)
            if not stop:
                return None
            return stop

        return asyncio.get_event_loop().create_task(
            self.HandleEvents(basestation, resource, ['error', ('is', 'stateChangeReason')], callbackwrapper)
        )

    def SubscribeToMotionEvents(self, basestation, camera, callback, logger) -> asyncio.Task:
        """
        Use this method to subscribe to motion events. You must provide a callback function which will get called once per motion event.

        The callback function should have the following signature:
        def callback(event)

        This is an example of handling a specific event, in reality, you'd probably want to write a callback for HandleEvents()
        that has a big switch statement in it to handle all the various events Arlo produces.

        Returns the Task object that contains the subscription loop.
        """
        return self._subscribe_to_motion_or_audio_events(basestation, camera, callback, logger, "motionDetected")

    def SubscribeToAudioEvents(self, basestation, camera, callback, logger):
        """
        Use this method to subscribe to audio events. You must provide a callback function which will get called once per audio event.

        The callback function should have the following signature:
        def callback(event)

        This is an example of handling a specific event, in reality, you'd probably want to write a callback for HandleEvents()
        that has a big switch statement in it to handle all the various events Arlo produces.

        Returns the Task object that contains the subscription loop.
        """
        return self._subscribe_to_motion_or_audio_events(basestation, camera, callback, logger, "audioDetected")

    def _subscribe_to_motion_or_audio_events(self, basestation, camera, callback, logger, event_key) -> asyncio.Task:
        """
        Helper class to implement force reset of events (when event end signal is dropped) and delay of end
        of event signals (when the sensor turns off and on quickly)

        event_key is either motionDetected or audioDetected
        """

        resource = f"cameras/{camera.get('deviceId')}"

        # if we somehow miss the *Detected = False event, this task
        # is used to force the caller to register the end of the event
        force_reset_event_task: asyncio.Task = None

        # when we receive a normal *Detected = False event, this
        # task is used to delay the delivery in case the sensor
        # registers an event immediately afterwards
        delayed_event_end_task: asyncio.Task = None

        async def reset_event(sleep_duration: float) -> None:
            nonlocal force_reset_event_task, delayed_event_end_task
            await asyncio.sleep(sleep_duration)

            logger.debug(f"{event_key}: delivering False")
            callback(False)

            force_reset_event_task = None
            delayed_event_end_task = None

        def callbackwrapper(self, event):
            nonlocal force_reset_event_task, delayed_event_end_task
            properties = event.get('properties', {})

            stop = None
            if event_key in properties:
                event_detected = properties[event_key]
                delivery_delay = 10

                logger.debug(f"{event_key}: {event_detected} {'will delay delivery by ' + str(delivery_delay) + 's' if not event_detected else ''}".rstrip())

                if force_reset_event_task:
                    logger.debug(f"{event_key}: cancelling previous force reset task")
                    force_reset_event_task.cancel()
                    force_reset_event_task = None
                if delayed_event_end_task:
                    logger.debug(f"{event_key}: cancelling previous delay event task")
                    delayed_event_end_task.cancel()
                    delayed_event_end_task = None

                if event_detected:
                    stop = callback(event_detected)

                    # schedule a callback to reset the sensor
                    # if we somehow miss the *Detected = False event
                    force_reset_event_task = asyncio.get_event_loop().create_task(reset_event(60))
                else:
                    delayed_event_end_task = asyncio.get_event_loop().create_task(reset_event(delivery_delay))

            if not stop:
                return None
            return stop

        return asyncio.get_event_loop().create_task(
            self.HandleEvents(basestation, resource, [('is', event_key)], callbackwrapper)
        )

    def SubscribeToBatteryEvents(self, basestation, camera, callback):
        """
        Use this method to subscribe to battery events. You must provide a callback function which will get called once per battery event.

        The callback function should have the following signature:
        def callback(event)

        This is an example of handling a specific event, in reality, you'd probably want to write a callback for HandleEvents()
        that has a big switch statement in it to handle all the various events Arlo produces.

        Returns the Task object that contains the subscription loop.
        """
        resource = f"cameras/{camera.get('deviceId')}"

        def callbackwrapper(self, event):
            properties = event.get('properties', {})
            stop = None
            if 'batteryLevel' in properties:
                stop = callback(properties['batteryLevel'])
            if not stop:
                return None
            return stop

        return asyncio.get_event_loop().create_task(
            self.HandleEvents(basestation, resource, [('is', 'batteryLevel')], callbackwrapper)
        )

    def SubscribeToDoorbellEvents(self, basestation, doorbell, callback):
        """
        Use this method to subscribe to doorbell events. You must provide a callback function which will get called once per doorbell event.

        The callback function should have the following signature:
        def callback(event)

        This is an example of handling a specific event, in reality, you'd probably want to write a callback for HandleEvents()
        that has a big switch statement in it to handle all the various events Arlo produces.

        Returns the Task object that contains the subscription loop.
        """

        resource = f"doorbells/{doorbell.get('deviceId')}"

        async def unpress_doorbell(callback):
            # It's unclear what events correspond to arlo doorbell presses
            # and which ones are unpresses, so we sleep and unset after
            # a period of time
            await asyncio.sleep(1)
            callback(False)

        def callbackwrapper(self, event):
            properties = event.get('properties', {})
            stop = None
            if 'buttonPressed' in properties:
                stop = callback(properties.get('buttonPressed'))
                asyncio.get_event_loop().create_task(unpress_doorbell(callback))
            if not stop:
                return None
            return stop

        return asyncio.get_event_loop().create_task(
            self.HandleEvents(basestation, resource, [('is', 'buttonPressed')], callbackwrapper)
        )

    def SubscribeToSDPAnswers(self, basestation, camera, callback):
        """
        Use this method to subscribe to pushToTalk SDP answer events. You must provide a callback function which will get called once per SDP event.

        The callback function should have the following signature:
        def callback(event)

        This is an example of handling a specific event, in reality, you'd probably want to write a callback for HandleEvents()
        that has a big switch statement in it to handle all the various events Arlo produces.

        Returns the Task object that contains the subscription loop.
        """

        resource = f"cameras/{camera.get('deviceId')}"

        def callbackwrapper(self, event):
            properties = event.get("properties", {})
            stop = None
            if properties.get("type") == "answerSdp":
                stop = callback(properties.get("data"))
            if not stop:
                return None
            return stop

        return asyncio.get_event_loop().create_task(
            self.HandleEvents(basestation, resource, ['pushToTalk'], callbackwrapper)
        )

    def SubscribeToCandidateAnswers(self, basestation, camera, callback):
        """
        Use this method to subscribe to pushToTalk ICE candidate answer events. You must provide a callback function which will get called once per candidate event.

        The callback function should have the following signature:
        def callback(event)

        This is an example of handling a specific event, in reality, you'd probably want to write a callback for HandleEvents()
        that has a big switch statement in it to handle all the various events Arlo produces.

        Returns the Task object that contains the subscription loop.
        """

        resource = f"cameras/{camera.get('deviceId')}"

        def callbackwrapper(self, event):
            properties = event.get("properties", {})
            stop = None
            if properties.get("type") == "answerCandidate":
                stop = callback(properties.get("data"))
            if not stop:
                return None
            return stop

        return asyncio.get_event_loop().create_task(
            self.HandleEvents(basestation, resource, ['pushToTalk'], callbackwrapper)
        )

    async def HandleEvents(self, basestation, resource, actions, callback):
        """
        Use this method to subscribe to the event stream and provide a callback that will be called for event event received.
        This function will allow you to potentially write a callback that can handle all of the events received from the event stream.
        """
        if not callable(callback):
            raise Exception('The callback(self, event) should be a callable function.')

        await self.Subscribe()

        async def loop_action_listener(action):
            # in this function, action can either be a tuple or a string
            # if it is a tuple, we expect there to be a property key in the tuple
            property = None
            if isinstance(action, tuple):
                action, property = action
            if not isinstance(action, str):
                raise Exception('Actions must be either a tuple or a str')

            seen_events = {}
            while self.event_stream.active:
                event, _ = await self.event_stream.get(resource, action, property, seen_events)

                if event is None or self.event_stream is None \
                    or self.event_stream.event_stream_stop_event.is_set():
                    return None

                seen_events[event.uuid] = event
                response = callback(self, event.item)

                # always requeue so other listeners can see the event too
                self.event_stream.requeue(event, resource, action, property)

                if response is not None:
                    return response

                # remove events that have expired
                for uuid in list(seen_events):
                    if seen_events[uuid].expired:
                        del seen_events[uuid]

        if self.event_stream and self.event_stream.active:
            listeners = [loop_action_listener(action) for action in actions]
            done, pending = await asyncio.wait(listeners, return_when=asyncio.FIRST_COMPLETED)
            for task in pending:
                task.cancel()
            return done.pop().result()

    async def TriggerAndHandleEvent(self, basestation, resource, actions, trigger, callback):
        """
        Use this method to subscribe to the event stream and provide a callback that will be called for event event received.
        This function will allow you to potentially write a callback that can handle all of the events received from the event stream.
        NOTE: Use this function if you need to run some code after subscribing to the eventstream, but before your callback to handle the events runs.
        """
        if trigger is not None and not callable(trigger):
            raise Exception('The trigger(self, camera) should be a callable function.')
        if not callable(callback):
            raise Exception('The callback(self, event) should be a callable function.')

        await self.Subscribe()
        if trigger:
            trigger(self)

        # NOTE: Calling HandleEvents() calls Subscribe() again, which basically turns into a no-op. Hackie I know, but it cleans up the code a bit.
        return await self.HandleEvents(basestation, resource, actions, callback)

    def GetDevices(self, device_type=None, filter_provisioned=None):
        """
        This method returns an array that contains the basestation, cameras, etc. and their metadata.
        If you pass in a valid device type, as a string or a list, this method will return an array of just those devices that match that type. An example would be ['basestation', 'camera']
        To filter provisioned or unprovisioned devices pass in a True/False value for filter_provisioned. By default both types are returned.
        """
        devices = self._getDevicesImpl()
        if device_type:
            devices = [ device for device in devices if device.get('deviceType') in device_type]

        if filter_provisioned is not None:
            if filter_provisioned:
                devices = [ device for device in devices if device.get("state") == 'provisioned']
            else:
                devices = [ device for device in devices if device.get("state") != 'provisioned']

        return devices

    @cached(cache=TTLCache(maxsize=1, ttl=60))
    def _getDevicesImpl(self):
        devices = self.request.get(f'https://{self.BASE_URL}/hmsweb/v2/users/devices')
        return devices

    def GetDeviceCapabilities(self, device: dict) -> dict:
        return self._getDeviceCapabilitiesImpl(device['modelId'].lower(), device['interfaceVersion'])

    @cached(cache=TTLCache(maxsize=64, ttl=60))
    def _getDeviceCapabilitiesImpl(self, model_id: str, interface_version: str) -> dict:
        return self.request.get(
            f'https://{self.BASE_URL}/resources/capabilities/{model_id}/{model_id}_{interface_version}.json',
            raw=True
        )

    async def StartStream(self, basestation, camera, mode="rtsp", eager=True):
        """
        This function returns the url of the rtsp video stream.
        This stream needs to be called within 30 seconds or else it becomes invalid.
        It can be streamed with: ffmpeg -re -i 'rtsps://<url>' -acodec copy -vcodec copy test.mp4
        The request to /users/devices/startStream returns: { url:rtsp://<url>:443/vzmodulelive?egressToken=b<xx>&userAgent=iOS&cameraId=<camid>}

        If mode is set to "dash", returns the url to the mpd file for DASH streaming. Note that DASH
        has very specific header requirements - see GetMPDHeaders()

        If 'eager' is True, will return the stream url without waiting for Arlo to report that
        the stream has started.
        """
        resource = f"cameras/{camera.get('deviceId')}"

        if mode not in ["rtsp", "dash"]:
            raise ValueError("mode must be 'rtsp' or 'dash'")

        # nonlocal variable hack for Python 2.x.
        class nl:
            stream_url_dict = None

        def trigger(self):
            ua = USER_AGENTS['arlo'] if mode == "rtsp" else USER_AGENTS["firefox"]
            nl.stream_url_dict = self.request.post(
                f'https://{self.BASE_URL}/hmsweb/users/devices/startStream',
                params={
                    "to": camera.get('parentId'),
                    "from": self.user_id + "_web",
                    "resource": "cameras/" + camera.get('deviceId'),
                    "action": "set",
                    "responseUrl": "",
                    "publishResponse": True,
                    "transId": self.genTransId(),
                    "properties": {
                        "activityState": "startUserStream",
                        "cameraId": camera.get('deviceId')
                    }
                },
                headers={"xcloudId":camera.get('xCloudId'), 'User-Agent': ua}
            )
            if mode == "rtsp":
                nl.stream_url_dict['url'] = nl.stream_url_dict['url'].replace("rtsp://", "rtsps://")
            else:
                nl.stream_url_dict['url'] = nl.stream_url_dict['url'].replace(":80", "")

        if eager:
            trigger(self)
            return nl.stream_url_dict['url']

        def callback(self, event):
            #return nl.stream_url_dict['url'].replace("rtsp://", "rtsps://")
            if "error" in event:
                return None
            properties = event.get("properties", {})
            if properties.get("activityState") == "userStreamActive":
                return nl.stream_url_dict['url']
            return None

        return await self.TriggerAndHandleEvent(
            basestation,
            resource,
            [("is", "activityState")],
            trigger,
            callback,
        )

    def GetMPDHeaders(self, url: str) -> dict:
        parsed = urlparse(url)
        query = parse_qs(parsed.query)

        headers = {
            "Accept": "*/*",
            "Accept-Encoding": "gzip, deflate",
            "Accept-Language": "en-US,en;q=0.9",
            "Connection": "keep-alive",
            "DNT": "1",
            "Egress-Token": query['egressToken'][0],  # this is very important
            "Origin": "https://my.arlo.com",
            "Referer": "https://my.arlo.com/",
            "User-Agent": USER_AGENTS["firefox"],
        }
        return headers

    def GetSIPInfo(self):
        resp = self.request.get(f'https://{self.BASE_URL}/hmsweb/users/devices/sipInfo')
        return resp

    def GetSIPInfoV2(self, camera):
        resp = self.request.get(
            f'https://{self.BASE_URL}/hmsweb/users/devices/sipInfo/v2?cameraId={camera.get("deviceId")}&modelId={camera.get("modelId", "").upper()}&uniqueId={camera.get("uniqueId")}',
            headers={
                "xcloudId": camera.get('xCloudId'),
                "cameraId": camera.get('deviceId'),
            }
        )
        return resp

    def StartPushToTalk(self, basestation, camera):
        url = f'https://{self.BASE_URL}/hmsweb/users/devices/{self.user_id}_{camera.get("deviceId")}/pushtotalk'
        resp = self.request.get(url)
        return resp.get("uSessionId"), resp.get("data")

    def NotifyPushToTalkSDP(self, basestation, camera, uSessionId, localSdp):
        resource = f"cameras/{camera.get('deviceId')}"

        self.Notify(basestation, {
            "action": "pushToTalk",
            "resource": resource,
            "publishResponse": True,
            "properties": {
                "data": localSdp,
                "type": "offerSdp",
                "uSessionId": uSessionId
            }
        })

    def NotifyPushToTalkCandidate(self, basestation, camera, uSessionId, localCandidate):
        resource = f"cameras/{camera.get('deviceId')}"

        self.Notify(basestation, {
            "action": "pushToTalk",
            "resource": resource,
            "publishResponse": False,
            "properties": {
                "data": localCandidate,
                "type": "offerCandidate",
                "uSessionId": uSessionId
            }
        })

    async def TriggerFullFrameSnapshot(self, basestation, camera):
        """
        This function causes the camera to record a fullframe snapshot.
        """
        resource = f"cameras/{camera.get('deviceId')}"

        def trigger(self):
            self.request.post(
                f"https://{self.BASE_URL}/hmsweb/users/devices/fullFrameSnapshot",
                params={
                    "to": camera.get("parentId"),
                    "from": self.user_id + "_web",
                    "resource": "cameras/" + camera.get("deviceId"),
                    "action": "set",
                    "publishResponse": True,
                    "transId": self.genTransId(),
                    "properties": {
                        "activityState": "fullFrameSnapshot"
                    }
                },
                headers={"xcloudId":camera.get("xCloudId")}
            )

        def callback(self, event):
            if "error" in event:
                return None
            properties = event.get("properties", {})
            url = properties.get("presignedFullFrameSnapshotUrl")
            if url:
                return url
            url = properties.get("presignedLastImageUrl")
            if url:
                return url
            return None

        return await self.TriggerAndHandleEvent(
            basestation,
            resource,
            [
                (action, property)
                for action in ["fullFrameSnapshotAvailable", "lastImageSnapshotAvailable", "is"]
                for property in ["presignedFullFrameSnapshotUrl", "presignedLastImageUrl"]
            ],
            trigger,
            callback,
        )

    def SirenOn(self, basestation, camera=None):
        if camera is not None:
            resource = f"siren/{camera.get('deviceId')}"
            return self.Notify(basestation, {
                "action": "set",
                "resource": resource,
                "publishResponse": True,
                "properties": {
                    "sirenState": "on",
                    "duration": 300,
                    "volume": 8,
                    "pattern": "alarm"
                }
            })
        return self.Notify(basestation, {
            "action": "set",
            "resource": "siren",
            "publishResponse": True,
            "properties": {
                "sirenState": "on",
                "duration": 300,
                "volume": 8,
                "pattern": "alarm"
            }
        })

    def SirenOff(self, basestation, camera=None):
        if camera is not None:
            resource = f"siren/{camera.get('deviceId')}"
            return self.Notify(basestation, {
                "action": "set",
                "resource": resource,
                "publishResponse": True,
                "properties": {
                    "sirenState": "off",
                    "duration": 300,
                    "volume": 8,
                    "pattern": "alarm"
                }
            })
        return self.Notify(basestation, {
            "action": "set",
            "resource": "siren",
            "publishResponse": True,
            "properties": {
                "sirenState": "off",
                "duration": 300,
                "volume": 8,
                "pattern": "alarm"
            }
        })

    def SpotlightOn(self, basestation, camera):
        resource = f"cameras/{camera.get('deviceId')}"
        return self.Notify(basestation, {
            "action": "set",
            "resource": resource,
            "publishResponse": True,
            "properties": {
                "spotlight": {
                    "enabled": True,
                },
            },
        })

    def SpotlightOff(self, basestation, camera):
        resource = f"cameras/{camera.get('deviceId')}"
        return self.Notify(basestation, {
            "action": "set",
            "resource": resource,
            "publishResponse": True,
            "properties": {
                "spotlight": {
                    "enabled": False,
                },
            },
        })

    def FloodlightOn(self, basestation, camera):
        resource = f"cameras/{camera.get('deviceId')}"
        return self.Notify(basestation, {
            "action": "set",
            "resource": resource,
            "publishResponse": True,
            "properties": {
                "floodlight": {
                    "on": True,
                },
            },
        })

    def FloodlightOff(self, basestation, camera):
        resource = f"cameras/{camera.get('deviceId')}"
        return self.Notify(basestation, {
            "action": "set",
            "resource": resource,
            "publishResponse": True,
            "properties": {
                "floodlight": {
                    "on": False,
                },
            },
        })

    def NightlightOn(self, basestation):
        resource = f"cameras/{basestation.get('deviceId')}"
        return self.Notify(basestation, {
            "action": "set",
            "resource": resource,
            "publishResponse": True,
            "properties": {
                "nightLight": {
                    "enabled": True
                }
            }
        })

    def NightlightOff(self, basestation):
        resource = f"cameras/{basestation.get('deviceId')}"
        return self.Notify(basestation, {
            "action": "set",
            "resource": resource,
            "publishResponse": True,
            "properties": {
                "nightLight": {
                    "enabled": False
                }
            }
        })
<<<<<<< HEAD
=======
    """Added Get and Put Requests to the Arlo API for the Arlo App Secuity Mode and to return the required values from the Get Request."""
>>>>>>> 4c6c0577
    def GetCurrentMode(self) -> str:
        currentmode = self._getCurrentMode_Location_NextRevision()
        return currentmode[list(currentmode.keys())[0]]['properties']['mode']

    def GetLocation(self) -> str:
        location = self._getCurrentMode_Location_NextRevision()
        return list(location.keys())[0]

    def GetNextRevision(self) -> str:
        nextRevision = self._getCurrentMode_Location_NextRevision()
        return nextRevision[list(nextRevision.keys())[0]]['revision']

    def _getCurrentMode_Location_NextRevision(self) -> dict:
        device_id = str(uuid.uuid4())
        headers = {
            'Origin': f'https://{self.BASE_URL}',
            'Referer': f'https://{self.BASE_URL}/',
            'x-user-device-id': device_id,
            'x-forwarded-user': self.user_id,
        }
        return self.request.get(f'https://{self.BASE_URL}/hmsweb/automation/v3/activeMode?locationId=all', headers=headers)

    def SetMode(self, setmode, location, nextrevision) -> None:
        device_id = str(uuid.uuid4())
        headers = {
            'Origin': f'https://{self.BASE_URL}',
            'Referer': f'https://{self.BASE_URL}/',
            'x-user-device-id': device_id,
            'x-forwarded-user': self.user_id,
        }
        params = {
            'mode': setmode,
        }
        self.request.put(f'https://{self.BASE_URL}/hmsweb/automation/v3/activeMode?locationId={location}&revision={nextrevision}', params=params, headers=headers)
        return

    def GetLibrary(self, device, from_date: datetime, to_date: datetime):
        """
        This call returns the following:
        presignedContentUrl is a link to the actual video in Amazon AWS.
        presignedThumbnailUrl is a link to the thumbnail .jpg of the actual video in Amazon AWS.
        [
          {
            "mediaDurationSecond": 30,
            "contentType": "video/mp4",
            "name": "XXXXXXXXXXXXX",
            "presignedContentUrl": "https://arlos3-prod-z2.s3.amazonaws.com/XXXXXXX_XXXX_XXXX_XXXX_XXXXXXXXXXXXX/XXX-XXXXXXX/XXXXXXXXXXXXX/recordings/XXXXXXXXXXXXX.mp4?AWSAccessKeyId=XXXXXXXXXXXXXXXXXXXX&Expires=1472968703&Signature=XXXXXXXXXXXXXXXXXXXXXXXXXXXXXXXXXXXXX",
            "lastModified": 1472881430181,
            "localCreatedDate": XXXXXXXXXXXXX,
            "presignedThumbnailUrl": "https://arlos3-prod-z2.s3.amazonaws.com/XXXXXXX_XXXX_XXXX_XXXX_XXXXXXXXXXXXX/XXX-XXXXXXX/XXXXXXXXXXXXX/recordings/XXXXXXXXXXXXX_thumb.jpg?AWSAccessKeyId=XXXXXXXXXXXXXXXXXXXX&Expires=1472968703&Signature=XXXXXXXXXXXXXXXXXXXXXXXXXXXXXXXXXXXXX",
            "reason": "motionRecord",
            "deviceId": "XXXXXXXXXXXXX",
            "createdBy": "XXXXXXXXXXXXX",
            "createdDate": "20160903",
            "timeZone": "America/Chicago",
            "ownerId": "XXX-XXXXXXX",
            "utcCreatedDate": XXXXXXXXXXXXX,
            "currentState": "new",
            "mediaDuration": "00:00:30"
          }
        ]
        """
        # give the query range a bit of buffer
        from_date_internal = from_date - timedelta(days=1)
        to_date_internal = to_date + timedelta(days=1)

        return [
            result for result in
            self._getLibraryCached(from_date_internal.strftime("%Y%m%d"), to_date_internal.strftime("%Y%m%d"))
            if result["deviceId"] == device["deviceId"]
            and datetime.fromtimestamp(int(result["name"]) / 1000.0) <= to_date
            and datetime.fromtimestamp(int(result["name"]) / 1000.0) >= from_date
        ]

    @cached(cache=TTLCache(maxsize=512, ttl=60))
    def _getLibraryCached(self, from_date: str, to_date: str):
        logger.debug(f"Library cache miss for {from_date}, {to_date}")
        return self.request.post(
            f'https://{self.BASE_URL}/hmsweb/users/library',
            params={
                'dateFrom': from_date,
                'dateTo': to_date
            }
        )

    def GetSmartFeatures(self, device) -> dict:
        smart_features = self._getSmartFeaturesCached()
        key = f"{device['owner']['ownerId']}_{device['deviceId']}"
        return smart_features["features"].get(key, {})

    @cached(cache=TTLCache(maxsize=1, ttl=60))
    def _getSmartFeaturesCached(self) -> dict:
        return self.request.get(f'https://{self.BASE_URL}/hmsweb/users/subscription/smart/features')<|MERGE_RESOLUTION|>--- conflicted
+++ resolved
@@ -1073,10 +1073,7 @@
                 }
             }
         })
-<<<<<<< HEAD
-=======
     """Added Get and Put Requests to the Arlo API for the Arlo App Secuity Mode and to return the required values from the Get Request."""
->>>>>>> 4c6c0577
     def GetCurrentMode(self) -> str:
         currentmode = self._getCurrentMode_Location_NextRevision()
         return currentmode[list(currentmode.keys())[0]]['properties']['mode']
