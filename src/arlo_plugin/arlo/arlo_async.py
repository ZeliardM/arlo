--- conflicted
+++ resolved
@@ -167,12 +167,7 @@
         self.BASE_URL = 'myapi.arlo.com'
         self.logged_in = True
 
-<<<<<<< HEAD
-    def LoginMFA(self):
-=======
     def LoginMFA(self, cookies=None):
-        device_id = str(uuid.uuid4())
->>>>>>> 927998d2
         headers = {
             'DNT': '1',
             'schemaVersion': '1',
