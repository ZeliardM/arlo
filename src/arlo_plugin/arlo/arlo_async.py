--- conflicted
+++ resolved
@@ -1244,7 +1244,6 @@
     def _getSmartFeaturesCached(self) -> dict:
         return self.request.get(f'https://{self.BASE_URL}/hmsweb/users/subscription/smart/features')
 
-<<<<<<< HEAD
     def CreateCertificate(self, basestation, public_key):
         headers = {
                 'Origin': f'https://{self.BASE_URL}',
@@ -1260,7 +1259,7 @@
                 ],
         }
         return self.request.post(f'https://{self.BASE_URL}/hmsweb/users/devices/v2/security/cert/create', params=params, headers=headers)
-=======
+
     def AdjustBrightness(self, basestation, camera, brightness=0):
         """
         NOTE: Brightness is between -2 and 2 in increments of 1 (-2, -1, 0, 1, 2).
@@ -1285,5 +1284,4 @@
             "properties": {
                 "brightness": brightness
             }
-        })
->>>>>>> c2c3a0e1
+        })