##
# Copyright 2016 Jeffrey D. Walter
#
# Licensed under the Apache License, Version 2.0 (the "License");
# you may not use this file except in compliance with the License.
# You may obtain a copy of the License at
#
#    http://www.apache.org/licenses/LICENSE-2.0
#
# Unless required by applicable law or agreed to in writing, software
# distributed under the License is distributed on an "AS IS" BASIS,
# WITHOUT WARRANTIES OR CONDITIONS OF ANY KIND, either express or implied.
# See the License for the specific language governing permissions and
# limitations under the License.
##

from functools import partialmethod
import requests
from requests.exceptions import HTTPError
from requests_toolbelt.adapters import host_header_ssl
import cloudscraper
from curl_cffi import requests as curl_cffi_requests
import time
import uuid

from .logging import logger

#from requests_toolbelt.utils import dump
#def print_raw_http(response):
#    data = dump.dump_all(response, request_prefix=b'', response_prefix=b'')
#    print('\n' * 2 + data.decode('utf-8'))

class Request(object):
    """HTTP helper class"""

    def __init__(self, timeout=5, mode="curl"):
        if mode == "curl":
            logger.debug("HTTP helper using curl_cffi")
            self.session = curl_cffi_requests.Session(impersonate="chrome110")
        elif mode == "cloudscraper":
            logger.debug("HTTP helper using cloudscraper")
            from .arlo_async import USER_AGENTS
            self.session = cloudscraper.CloudScraper(browser={"custom": USER_AGENTS["android"]})
        elif mode == "ip":
            logger.debug("HTTP helper using requests with HostHeaderSSLAdapter")
            self.session = requests.Session()
            self.session.mount('https://', host_header_ssl.HostHeaderSSLAdapter())
        else:
            logger.debug("HTTP helper using requests")
            self.session = requests.Session()
        self.timeout = timeout

    def gen_event_id(self):
        return f'FE!{str(uuid.uuid4())}'

    def get_time(self):
        return int(time.time_ns() / 1_000_000)

    def _request(self, url, method='GET', params={}, headers={}, raw=False, skip_event_id=False):

        ## uncomment for debug logging
        """
        import logging
        import http.client
        http.client.HTTPConnection.debuglevel = 1
        #logging.basicConfig()
        logging.getLogger().setLevel(logging.DEBUG)
        req_log = logging.getLogger('requests.packages.urllib3')
        req_log.setLevel(logging.DEBUG)
        req_log.propagate = True
        #"""

        if not skip_event_id:
<<<<<<< HEAD
=======
            """Added Check if the url contains Automation for the Arlo Security Mode as the url for that request puts the evenId and time after the location and revision pased from the calls."""
>>>>>>> 4c6c0577
            if "automation" not in url:
                url = f'{url}?eventId={self.gen_event_id()}&time={self.get_time()}'
            else:
                url = f'{url}&eventId={self.gen_event_id()}&time={self.get_time()}'

        if method == 'GET':
            #print('COOKIES: ', self.session.cookies.get_dict())
            r = self.session.get(url, params=params, headers=headers, timeout=self.timeout)
            r.raise_for_status()
        elif method == 'PUT':
            r = self.session.put(url, json=params, headers=headers, timeout=self.timeout)
            r.raise_for_status()
        elif method == 'POST':
            r = self.session.post(url, json=params, headers=headers, timeout=self.timeout)
            r.raise_for_status()
        elif method == 'OPTIONS':
            r = self.session.options(url, headers=headers, timeout=self.timeout)
            r.raise_for_status()
            return

        body = r.json()

        if raw:
            return body
        else:
            if ('success' in body and body['success'] == True) or ('meta' in body and body['meta']['code'] == 200):
                if 'data' in body:
                    return body['data']
            else:
                raise HTTPError('Request ({0} {1}) failed: {2}'.format(method, url, r.json()), response=r)

    def get(self, url, **kwargs):
        return self._request(url, 'GET', **kwargs)

    def put(self, url, **kwargs):
        return self._request(url, 'PUT', **kwargs)

    def post(self, url, **kwargs):
        return self._request(url, 'POST', **kwargs)

    def options(self, url, **kwargs):
        return self._request(url, 'OPTIONS', **kwargs)<|MERGE_RESOLUTION|>--- conflicted
+++ resolved
@@ -71,10 +71,7 @@
         #"""
 
         if not skip_event_id:
-<<<<<<< HEAD
-=======
             """Added Check if the url contains Automation for the Arlo Security Mode as the url for that request puts the evenId and time after the location and revision pased from the calls."""
->>>>>>> 4c6c0577
             if "automation" not in url:
                 url = f'{url}?eventId={self.gen_event_id()}&time={self.get_time()}'
             else:
