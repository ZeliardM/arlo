--- conflicted
+++ resolved
@@ -786,11 +786,7 @@
     async def getVideoStream(self, options: RequestMediaStreamOptions = {}) -> MediaObject:
         self.logger.debug("Entered getVideoStream")
 
-<<<<<<< HEAD
-        if self.use_sip_webrtc_streaming and not self.use_separate_recording_stream:
-=======
         if self.use_sip_webrtc_streaming and not self.webrtc_separate_rtsp_recording_stream:
->>>>>>> 0f14d4c3
             raise Exception("direct video stream urls are not available when SIP WebRTC is enabled")
 
         mso = await self.getVideoStreamOptions(id=options.get("id", "default"))
