--- conflicted
+++ resolved
@@ -196,15 +196,6 @@
     ]
 
     MODELS_WITH_SIP_PUSH_TO_TALK = [
-<<<<<<< HEAD
-        "avd1001",
-        "avd2001",
-        "vmc2030b",
-=======
-        # avd's removed since they prefer ptt negotiated over api
-        #"avd1001",
-        #"avd2001",
->>>>>>> e0c22105
     ]
 
     timeout: int = 30
