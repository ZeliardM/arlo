{
   "name": "@scrypted/arlo",
<<<<<<< HEAD
   "version": "0.11.6",
=======
   "version": "0.11.7",
>>>>>>> a81de8fd
   "description": "Arlo Plugin for Scrypted",
   "license": "Apache",
   "keywords": [
      "scrypted",
      "plugin",
      "arlo",
      "camera"
   ],
   "scripts": {
      "scrypted-setup-project": "scrypted-setup-project",
      "prescrypted-setup-project": "scrypted-package-json",
      "build": "scrypted-webpack",
      "prepublishOnly": "NODE_ENV=production scrypted-webpack",
      "prescrypted-vscode-launch": "scrypted-webpack",
      "scrypted-vscode-launch": "scrypted-deploy-debug",
      "scrypted-deploy-debug": "scrypted-deploy-debug",
      "scrypted-debug": "scrypted-debug",
      "scrypted-deploy": "scrypted-deploy",
      "scrypted-readme": "scrypted-readme",
      "scrypted-package-json": "scrypted-package-json"
   },
   "scrypted": {
      "name": "Arlo Camera Plugin",
      "runtime": "python",
      "type": "DeviceProvider",
      "interfaces": [
         "Settings",
         "DeviceProvider"
      ],
      "pluginDependencies": [
         "@scrypted/snapshot",
         "@scrypted/prebuffer-mixin"
      ]
   },
   "devDependencies": {
      "@scrypted/sdk": "^0.2.104"
   }
}<|MERGE_RESOLUTION|>--- conflicted
+++ resolved
@@ -1,10 +1,6 @@
 {
    "name": "@scrypted/arlo",
-<<<<<<< HEAD
-   "version": "0.11.6",
-=======
    "version": "0.11.7",
->>>>>>> a81de8fd
    "description": "Arlo Plugin for Scrypted",
    "license": "Apache",
    "keywords": [
